--- conflicted
+++ resolved
@@ -1,4 +1,3 @@
-<<<<<<< HEAD
 //! The Host Controller Interface (HCI)
 //!
 //! The HCI is the primary way of interacting with the controller for this library.
@@ -763,6 +762,7 @@
 /// For commands that only return a status
 macro_rules! impl_status_return {
     ($command:expr) => {
+        #[doc(hidden)]
         pub struct Return;
 
         impl Return {
@@ -928,937 +928,4 @@
 pub mod cb;
 pub mod info_params;
 pub mod status_prams;
-pub mod testing;
-=======
-//! The Host Controller Interface (HCI)
-//!
-//! The HCI is the primary way of interacting with the controller for this library.
-
-mod opcodes;
-pub mod common;
-pub mod error;
-#[macro_use] pub mod events;
-
-use alloc::sync::Arc;
-use alloc::vec::Vec;
-use core::fmt::Debug;
-use core::fmt::Display;
-use core::future::Future;
-use core::pin::Pin;
-use core::time::Duration;
-use core::task::{ Poll, Waker };
-
-/// Used to get the information required for sending a command from the host to the controller
-///
-/// The type Parameter should be a packed structure of the command's parameters
-pub trait CommandParameter {
-    /// Data for the parameter as specified by the Bluetooth Specification.
-    type Parameter;
-
-    /// The command to send to the Bluetooth Controller.
-    ///
-    /// This is the OGF & OCF pair.
-    const COMMAND: opcodes::HCICommand;
-
-    /// Convert Self into the parameter form
-    ///
-    /// The returned parameter is the structure defined as the parameter part of the command packet
-    /// for the specific HCI command.
-    fn get_parameter(&self) -> Self::Parameter;
-
-    /// Get the command packet to be sent to the controller
-    ///
-    /// # Note
-    /// This is not the entire packet sent to the interface as there may be additional information
-    /// that needs to be sent for the HCI transport layer (such as the HCI packet indicator).
-    fn as_command_packet<'a>(&self) -> alloc::boxed::Box<[u8]> {
-        use core::mem::size_of;
-
-        let parameter_size = size_of::<Self::Parameter>();
-
-        // Allocating a vector to the exact size of the packet. The 3 bytes come from the opcode
-        // field (2 bytes) and the length field (1 byte)
-        let mut buffer:alloc::vec::Vec<u8> = alloc::vec::Vec::with_capacity( parameter_size + 3);
-
-        let parameter = self.get_parameter();
-
-        let p_bytes_p = &parameter as *const Self::Parameter as *const u8;
-
-        let parm_bytes = unsafe { core::slice::from_raw_parts( p_bytes_p, parameter_size ) };
-
-        let opcode_bytes = Self::COMMAND.as_opcode_pair().as_opcode().to_le();
-
-        buffer.extend_from_slice(&opcode_bytes.to_le_bytes());
-
-        buffer.push(parm_bytes.len() as u8);
-
-        buffer.extend_from_slice(parm_bytes);
-
-        buffer.into_boxed_slice()
-    }
-}
-
-/// A trait for matching received events
-///
-/// When receiving an event in a concurrent system, it can be unknown which context a received
-/// event should be propigated to. The event must be matched to determine this.
-pub trait EventMatcher: Sync + Send {
-    /// Match the event data
-    fn match_event(&self, event_data: &events::EventsData ) -> bool;
-}
-
-impl<F> EventMatcher for F where F: Fn( &events::EventsData ) -> bool + Sized + Sync + Send {
-    fn match_event(&self, event_data: &events::EventsData) -> bool {
-        self(event_data)
-    }
-}
-
-#[derive(Debug, Clone, Copy)]
-pub enum AclPacketBoundary {
-    FirstNonFlushable,
-    ContinuingFragment,
-    FirstAutoFlushable,
-    CompleteL2capPdu,
-}
-
-impl AclPacketBoundary {
-
-    /// Get the value shifted into the correct place of the Packet Boundary Flag in the HCI ACL
-    /// data packet. The returned value is in host byte order.
-    fn get_shifted_val(&self) -> u16 {
-        ( match self {
-            AclPacketBoundary::FirstNonFlushable => 0x0,
-            AclPacketBoundary::ContinuingFragment => 0x1,
-            AclPacketBoundary::FirstAutoFlushable => 0x2,
-            AclPacketBoundary::CompleteL2capPdu => 0x3,
-        } ) << 12
-    }
-
-    /// Get the `AclPacketBoundry` from the first 16 bits of a HCI ACL data packet. The input
-    /// `val` does not need to be masked to only include the Packet Boundary Flag, however it does
-    /// need to be in host byte order.
-    fn from_shifted_val(val: u16) -> Self {
-        match (val >> 12) & 3  {
-            0x0 => AclPacketBoundary::FirstNonFlushable,
-            0x1 => AclPacketBoundary::ContinuingFragment,
-            0x2 => AclPacketBoundary::FirstAutoFlushable,
-            0x3 => AclPacketBoundary::CompleteL2capPdu,
-            _ => panic!("This cannot happen"),
-        }
-    }
-}
-
-#[derive(Debug, Clone, Copy)]
-pub enum AclBroadcastFlag {
-    // Point-to-point message
-    NoBroadcast,
-    // Broadcast to all active slaves
-    ActiveSlaveBroadcast,
-}
-
-impl AclBroadcastFlag {
-
-    /// Get the value shifted into the correct place of the Packet Boundary Flag in the HCI ACL
-    /// data packet. The returned value is in host byte order.
-    fn get_shifted_val(&self) -> u16 {
-        ( match self {
-            AclBroadcastFlag::NoBroadcast => 0x0,
-            AclBroadcastFlag::ActiveSlaveBroadcast => 0x1,
-        } ) << 14
-    }
-
-    /// Get the `AclPacketBoundry` from the first 16 bits of a HCI ACL data packet. The input
-    /// `val` does not need to be masked to only include the Packet Boundary Flag, however it does
-    /// need to be in host byte order.
-    fn try_from_shifted_val(val: u16) -> Result<Self, ()> {
-        match (val >> 14) & 1  {
-            0x0 => Ok(AclBroadcastFlag::NoBroadcast),
-            0x1 => Ok(AclBroadcastFlag::ActiveSlaveBroadcast),
-            0x2 | 0x3 => Err( () ),
-            _ => panic!("This cannot happen"),
-        }
-    }
-}
-
-#[derive(Debug)]
-pub enum HciAclPacketConvertError {
-    PacketTooSmall,
-    InvalidBroadcastFlag,
-    InvalidConnectionHandle( &'static str ),
-}
-
-impl Display for HciAclPacketConvertError {
-    fn fmt(&self, f: &mut core::fmt::Formatter) -> core::fmt::Result {
-        match self {
-            HciAclPacketConvertError::PacketTooSmall =>
-                write!(f, "Packet is too small to be a valid HCI ACL Data"),
-            HciAclPacketConvertError::InvalidBroadcastFlag =>
-                write!(f, "Packet has invalid broadcast Flag"),
-            HciAclPacketConvertError::InvalidConnectionHandle(reason) =>
-                write!(f, "Invalid connection handle, {}", reason),
-        }
-    }
-}
-
-#[derive(Debug)]
-pub struct HciAclData {
-    connection_handle: common::ConnectionHandle,
-    packet_boundary_flag: AclPacketBoundary,
-    broadcast_flag: AclBroadcastFlag,
-    /// This is always a L2CAP ACL packet
-    payload: Vec<u8>,
-}
-
-impl HciAclData {
-
-    /// The minimum number of bytes that must be in the start fragment for LE-U logical link
-    ///
-    /// Per the specification, any L2CAP message cannot be fragmented if it is less then 27 bytes
-    /// (v5.0 | Vol 2, Part E, Section 4.1.1 [at the very end of the section] )
-    pub const MINIMUM_LE_U_FRAGMENT_START_SIZE: usize = 27;
-
-    pub fn new(
-        connection_handle: common::ConnectionHandle,
-        packet_boundary_flag: AclPacketBoundary,
-        broadcast_flag: AclBroadcastFlag,
-        payload: Vec<u8>
-    ) -> Self
-    {
-        HciAclData { connection_handle, packet_boundary_flag, broadcast_flag, payload }
-    }
-
-    pub fn get_handle(&self) -> &common::ConnectionHandle {
-        &self.connection_handle
-    }
-
-    pub fn get_payload(&self) -> &[u8] { &self.payload }
-
-    pub fn get_packet_boundary_flag(&self) -> AclPacketBoundary { self.packet_boundary_flag }
-
-    pub fn get_broadcast_flag(&self) -> AclBroadcastFlag { self.broadcast_flag }
-
-    /// Convert the HciAclData into a packet
-    ///
-    /// This will convert HciAclData into a packet that can be sent between the host and controller.
-    ///
-    /// # Panics (TODO to remove)
-    /// For now this panics if the length of data is greater then 2^16 because this library only
-    /// supports LE.
-    pub fn get_packet(&self) -> alloc::vec::Vec<u8> {
-
-        let mut v = alloc::vec::Vec::with_capacity( self.payload.len() + 4 );
-
-        let first_2_bytes = self.connection_handle.get_raw_handle()
-            | self.packet_boundary_flag.get_shifted_val()
-            | self.broadcast_flag.get_shifted_val();
-
-        v.extend_from_slice( &first_2_bytes.to_le_bytes() );
-
-        v.extend_from_slice( &(self.payload.len() as u16).to_le_bytes() );
-
-        v.extend_from_slice( &self.payload );
-
-        v
-    }
-
-    /// Attempt to create a `HciAclData`
-    ///
-    /// A `HciAclData` is created if the packet is in the correct HCI ACL data packet format. If
-    /// not, then an error is returned.
-    pub fn from_packet(packet: &[u8]) -> Result<Self, HciAclPacketConvertError> {
-        const HEADER_SIZE: usize = 4;
-
-        if packet.len() >= HEADER_SIZE {
-            let first_2_bytes = <u16>::from_le_bytes( [ packet[0], packet[1] ] );
-
-            let connection_handle = match common::ConnectionHandle::try_from( first_2_bytes & 0xFFF) {
-                Ok(handle) => handle,
-                Err(e) => return Err( HciAclPacketConvertError::InvalidConnectionHandle(e) ),
-            };
-
-            let packet_boundary_flag = AclPacketBoundary::from_shifted_val( first_2_bytes );
-
-            let broadcast_flag = match AclBroadcastFlag::try_from_shifted_val( first_2_bytes ) {
-                Ok(flag) => flag,
-                Err(_) => return Err( HciAclPacketConvertError::InvalidBroadcastFlag ),
-            };
-
-            let data_length = <u16>::from_le_bytes( [ packet[2], packet[3] ] ) as usize;
-
-            Ok(
-                HciAclData {
-                    connection_handle,
-                    packet_boundary_flag,
-                    broadcast_flag,
-                    payload: packet[HEADER_SIZE..(HEADER_SIZE + data_length)].to_vec(),
-                }
-            )
-
-        } else {
-            Err( HciAclPacketConvertError::PacketTooSmall )
-        }
-    }
-
-    fn into_acl_fragment(self) -> crate::l2cap::AclDataFragment {
-        use crate::l2cap::AclDataFragment;
-
-        match self.packet_boundary_flag {
-            AclPacketBoundary::ContinuingFragment => AclDataFragment::new(false, self.payload),
-            _                                     => AclDataFragment::new(true, self.payload),
-        }
-    }
-}
-
-
-/// Trait for interfacing with the controller
-///
-///
-/// # Implemenation
-///
-/// ## [send_command](#send_command)
-/// This is used for sending the command to the Bluetooth controller by the HostInterface object.
-/// It is provided with a input that implements the
-/// [`CommandParameter`] which contains all the information required
-/// for sending the command packet to the Bluetooth controller. This information is not in the
-/// packet format and needs to be implemented as such.
-///
-/// The funciton should return Ok if there were no errors sending the command.
-///
-/// ## [receive_event](#receive_event)
-/// receive_event is used for implementing a future around the controller's event process. When
-/// called it needs to check if the event is available to the Host or not. If the event is not not
-/// immediately available, the implementation of receive_event needs to call wake on the provided
-/// `waker` input when the event is accepted by the Host.
-///
-/// It is suggested, but not necessary, for the implementor to provide a means of timing out while
-/// waiting for the event to be received by the host. The duration of the timeout shall be the
-/// input `timeout` if set to some value, otherwise there is no timeout when the value is None.
-/// When the timeout occurs, the wake function of the provided Waker input will be called. When
-/// receive_event is called the next time (with the same event), it will return an error to
-/// indicate a timeout.
-///
-/// If the timeout functionality isn't implemented, then the only value accepted should be None
-/// and any Duration value provided should cause the function to return an Error stating that
-/// timeouts are not available for this implementation.
-///
-/// Events need to be correctly propagated to the right context that is currently waiting for the
-/// requested event. Some events can be differentiated from themselves through the data passed with
-/// the event, but most do not have any discernible way to tell which context should receive which
-/// event. Its the responsibility of the implementor of `HostControllerInterface` to determine
-/// what event goes with what `waker`, along with matching events to a `waker` based on the provided
-/// matcher.
-pub trait HostControllerInterface
-{
-    type SendCommandError: Debug + Display;
-    type ReceiveEventError: Debug + Display;
-
-    /// Send a command from the Host to the Bluetooth Controller
-    ///
-    /// This will return true if the command was sent to the bluetooth controller, and false if
-    /// the command couldn't be transferred to the controller yet. This doesn't mean that an error
-    /// occurred (it generally means that the bluetooth controller buffer is full), but it does mean
-    /// that the command must be resent. If an error does occur then an Error will be returned.
-    ///
-    /// The `cmd_data` input contains all the HCI command information, where as the `waker` input
-    /// is used to wake the context for the command to be resent.
-    fn send_command<D,W>(&self, cmd_data: &D, waker: W) -> Result<bool, Self::SendCommandError>
-    where D: CommandParameter,
-          W: Into<Option<Waker>>;
-
-    /// Receive an event from the Bluetooth controller
-    ///
-    /// This is implemented as a non-blocking operation, the host has either received the event or
-    /// the event hasn't been send sent (or will never be sent) to the host. The function will
-    /// return the data associated with the event (or an error if it occurs) if the event has been
-    /// received or it will return None.
-    ///
-    /// If None is returned, the waker will be used to indicate that the event was received. But to
-    /// get the events data, the exact same event and matcher reference (the matcher may be cloned)
-    /// must be used to gaurentee that the event data is returned.
-    ///
-    /// The function requires a
-    /// [`Waker`](https://doc.rust-lang.org/core/task/struct.Waker.html) object because
-    /// it will call wake when the event has been received after the event is received or a timeout
-    /// occurs (if available). At which point the function must be called again to receive the
-    /// EventData.
-    fn receive_event<P>(
-        &self,
-        event: events::Events,
-        waker: &Waker,
-        matcher: Pin<Arc<P>>,
-        timeout: Option<Duration>
-    ) -> Option<Result<events::EventsData, Self::ReceiveEventError>>
-    where P: EventMatcher + Send + Sync + 'static;
-}
-
-/// HCI ACL Data interface
-///
-/// This is the trait that must be implemented by the platform specific HCI structure.
-pub trait HciAclDataInterface {
-    type SendAclDataError: Debug + Display;
-    type ReceiveAclDataError: Debug + Display;
-
-    /// Send ACL data
-    ///
-    /// This will send ACL data to the controller for sending to the connected bluetooth device
-    ///
-    /// The return value is the number of bytes of acl data payload + 1 ( due to added packet
-    /// indicator ) sent.
-    fn send(
-        &self,
-        data: HciAclData,
-    ) -> Result<usize, Self::SendAclDataError>;
-
-    /// Register a handle for receiving ACL packets
-    ///
-    /// Unlike events, it can be unpredictable if data will be received by the controller while
-    /// this API is waiting for it. There may be times where data sent from the controller
-    /// to the host and there is nothing to receive it. Lower level implementations should utilize
-    /// this function to enable buffers for each connection handle.
-    ///
-    /// The `receive_acl_data` function will be called afterwards to acquire the buffered data,
-    /// however the buffer needs to still exist
-    fn start_receiver(&self, handle: common::ConnectionHandle);
-
-    /// Unregister a handle for receiving ACL packets
-    ///
-    /// This will be called once there will be no more ACL packets to be received or the user no
-    /// longer cares about receiving ACL packets. Once this is called any buffers can be dropped
-    /// that are associated with the given handle.
-    fn stop_receiver(&self, handle: &common::ConnectionHandle);
-
-    /// Receive ACL data
-    ///
-    /// Receive data from the controller for the given connection handle. If no data is available
-    /// to be received then None will be returned and the provided waker will be used when the next
-    /// ACL data is received.
-    fn receive(
-        &self,
-        handle: &common::ConnectionHandle,
-        waker: &Waker,
-    ) -> Option<Result<alloc::vec::Vec<HciAclData>, Self::ReceiveAclDataError>>;
-}
-
-enum SendCommandError<I> where I: HostControllerInterface {
-    Send(<I as HostControllerInterface>::SendCommandError),
-    Recv(<I as HostControllerInterface>::ReceiveEventError),
-}
-
-impl<I> Debug for SendCommandError<I> where I: HostControllerInterface {
-    fn fmt(&self, f: &mut core::fmt::Formatter) -> core::fmt::Result {
-        match self {
-            SendCommandError::Send(err) => Debug::fmt(err, f),
-            SendCommandError::Recv(err) => Debug::fmt(err, f),
-        }
-    }
-}
-
-impl<I> Display for SendCommandError<I> where I: HostControllerInterface {
-    fn fmt(&self, f: &mut core::fmt::Formatter) -> core::fmt::Result {
-        match self {
-            SendCommandError::Send(err) => Display::fmt(err, f),
-            SendCommandError::Recv(err) => Display::fmt(err, f),
-        }
-    }
-}
-
-struct CommandFutureReturn<'a, I, CD, P>
-where I: HostControllerInterface,
-      CD: CommandParameter,
-      P: EventMatcher + Send + Sync + 'static,
-{
-    interface: &'a I,
-    /// Parameter data sent with the command packet
-    ///
-    /// This must be set to Some(*data*) for a command to be sent to the controller. No command
-    /// will be sent to the controller if the `command_data` isn't set to Some.
-    command_data: Option<CD>,
-    event: events::Events,
-    matcher: Pin<Arc<P>>,
-    timeout: Option<Duration>,
-}
-
-impl<'a, I, CD, P> CommandFutureReturn<'a, I, CD, P>
-where I: HostControllerInterface,
-      CD: CommandParameter + Unpin,
-      P: EventMatcher + Send + Sync + 'static,
-{
-
-    /// This is just called within an implemenation of future created by the macro
-    /// `[impl_returned_future]`(../index.html#impl_returned_future)
-    fn fut_poll(&mut self, cx: &mut core::task::Context) -> Poll<Result<events::EventsData, SendCommandError<I>>> {
-
-        if let Some(ref data) = self.command_data {
-            match self.interface.send_command(data, cx.waker().clone() ) {
-                Err(e) => return Poll::Ready(Err(SendCommandError::Send(e))),
-                // False means the command wasn't sent
-                Ok(false) => return Poll::Pending,
-                Ok(true) => { self.command_data.take(); },
-            }
-        }
-
-        match self.interface.receive_event(self.event, cx.waker(), self.matcher.clone(), self.timeout) {
-            None => Poll::Pending,
-            Some(result) => Poll::Ready(result.map_err(|e| SendCommandError::Recv(e)))
-        }
-    }
-}
-
-struct EventReturnFuture<'a, I, P>
-where I: HostControllerInterface,
-      P: EventMatcher + Sync + Send + 'static
-{
-    interface: &'a I,
-    event: events::Events,
-    matcher: Pin<Arc<P>>,
-    timeout: Option<Duration>,
-}
-
-impl<'a, I, P> Future for EventReturnFuture<'a, I, P>
-where I: HostControllerInterface,
-P: EventMatcher + Send + Sync + 'static
-{
-    type Output = Result<events::EventsData, I::ReceiveEventError>;
-
-    fn poll(self: core::pin::Pin<&mut Self>, cx: &mut core::task::Context) -> Poll<Self::Output> {
-        match self.interface.receive_event(self.event, cx.waker(), self.matcher.clone(), self.timeout) {
-            Some(evnt_rspn) => Poll::Ready(evnt_rspn),
-            None => Poll::Pending,
-        }
-    }
-}
-
-/// The host interface
-///
-/// This is used by the host to interact with the interface between itself and the Bluetooth
-/// Controller.
-#[derive(Clone)]
-pub struct HostInterface<I>
-{
-    interface: I
-}
-
-impl<I> AsRef<I> for HostInterface<I> {
-    fn as_ref(&self) -> &I {
-        &self.interface
-    }
-}
-
-impl<I> AsMut<I> for HostInterface<I> {
-    fn as_mut(&mut self) -> &mut I {
-        &mut self.interface
-    }
-}
-
-impl<I> HostInterface<I> {
-    pub fn into_inner(self) -> I { self.interface }
-}
-
-impl<I> From<I> for HostInterface<I>
-{
-    fn from(interface: I) -> Self {
-        HostInterface { interface }
-    }
-}
-
-impl<T> ::core::default::Default for HostInterface<T> where T: Default {
-
-    fn default() -> Self {
-        HostInterface { interface: T::default() }
-    }
-}
-
-impl<I> HostInterface<I>
-where I: HostControllerInterface
-{
-    /// Send a command to the controller
-    ///
-    /// The command data will be used in the command packet to determine what HCI command is sent
-    /// to the controller. The events specified should be the events directly returned by the
-    /// controller in response to the command, they should not be events that will come later as
-    /// a timeout may occur before the event is sent from the controller.
-    ///
-    /// A future is returned for waiting on the event generated from the controller in *direct*
-    /// response to the sent command.
-    fn send_command<'a, CD, D>( &'a self, cmd_data: CD, event: events::Events, timeout: D )
-    -> CommandFutureReturn<'a, I, CD, impl EventMatcher + Send + Sync + 'static>
-    where CD: CommandParameter + Unpin + 'static,
-          D: Into<Option<Duration>>,
-    {
-        let cmd_matcher = | ed: &events::EventsData | {
-
-            fn match_opcode<CD: CommandParameter>(opcode: Option<u16>) -> bool {
-                match opcode {
-                    Some(opcode) => {
-                        use core::convert::TryFrom;
-
-                        let expected_op_code =
-                            opcodes::HCICommand::try_from(<CD as CommandParameter>::COMMAND)
-                            .unwrap();
-
-                        let recv_oc_code = opcodes::HCICommand::try_from(
-                            opcodes::OpCodePair::from_opcode(opcode)
-                        );
-
-                        match recv_oc_code {
-                            Ok(code) => {
-                                expected_op_code == code
-                            },
-                            Err(reason) => {
-                                log::error!("{}", reason);
-                                false
-                            }
-                        }
-                    }
-                    None => false,
-                }
-            }
-
-            match ed {
-                events::EventsData::CommandComplete(data) => match_opcode::<CD>(data.command_opcode),
-                events::EventsData::CommandStatus(data)   => match_opcode::<CD>(data.command_opcode),
-                _ => false
-            }
-        };
-
-        CommandFutureReturn {
-            interface: &self.interface,
-            command_data: Some(cmd_data),
-            event,
-            matcher: Arc::pin(cmd_matcher),
-            timeout: timeout.into(),
-        }
-    }
-
-    /// Get a future for a Bluetooth Event
-    ///
-    /// The event provided to the method will be the event to waited upon, and an optional timeout
-    /// can be provided for the case were the event isn't gaurenteed to be returned to the Host.
-    ///
-    /// # Limitations
-    /// Calling this multiple times with the same event is OK only when the returned future is
-    /// polled to completion before the next call to this method *with the same event* is made.
-    /// Not doing this with multiple events results in undefined behavior.
-    ///
-    /// If multiple of the same event need to be made, use
-    /// [`wait_for_event_with_matcher`](#method.wait_for_event_with_matcher)
-    /// to match the data returned with the event.
-    pub fn wait_for_event<'a,D>(&'a self, event: events::Events, timeout: D)
-    -> impl Future<Output=Result<events::EventsData, <I as HostControllerInterface>::ReceiveEventError >> + 'a
-    where D: Into<Option<Duration>>,
-    {
-        fn default_matcher(_: &events::EventsData) -> bool { true }
-
-        EventReturnFuture {
-            interface: &self.interface,
-            event,
-            matcher: Arc::pin(default_matcher),
-            timeout: timeout.into(),
-        }
-    }
-
-    /// Get a future for a *more* specific Bluetooth Event
-    ///
-    /// This is the same as the function
-    /// `[wait_for_event](#wait_for_event)` except an additional matcher is used to filter same
-    /// events based on the data sent with the event. See
-    /// `[EventMatcher](../EventMatcher/index.html)`
-    /// for information on implementing a matcher, but you can use a closure that borrows
-    /// `[EventsData](/hci/events/EventsData)`
-    /// as an input and returns a `bool` as a matcher.
-    ///
-    /// # Limitations
-    /// While this can be used to further specify what event data gets returned by a future, its
-    /// really just further filters the event data. The same exact limitation scenerio happens when
-    /// muliple futures are created to wait upon the same event with matchers that *possibly* have
-    /// the same functionality. **Two matchers will have the same functionality if for a given
-    /// event data, the method `match_event` returns true.**
-    ///
-    /// Using a matcher that always returns true results in `wait_for_event_with_matcher`
-    /// functioning the same way as
-    /// `[wait_for_event](wait_for_event)`
-    pub fn wait_for_event_with_matcher<'a,P,D>(&'a self, event: events::Events, timeout: D, matcher: P)
-    -> impl Future<Output=Result<events::EventsData, <I as HostControllerInterface>::ReceiveEventError >> + 'a
-    where P: EventMatcher + Send + Sync + 'static,
-          D: Into<Option<Duration>>,
-    {
-        EventReturnFuture {
-            interface: &self.interface,
-            event,
-            matcher: Arc::pin(matcher),
-            timeout: timeout.into(),
-        }
-    }
-}
-
-
-struct LeAclHciChannel<'a, I> where I: HciAclDataInterface {
-    handle: common::ConnectionHandle,
-    hi: &'a HostInterface<I>
-}
-
-impl<'a, I> LeAclHciChannel<'a, I> where I: HciAclDataInterface {
-
-    fn new(hi: &'a HostInterface<I>, handle: common::ConnectionHandle) -> Self {
-
-        hi.interface.start_receiver(handle);
-
-        LeAclHciChannel { handle, hi }
-    }
-}
-
-impl<'a,I> crate::l2cap::ConnectionChannel for LeAclHciChannel<'a, I>
-where I: HciAclDataInterface
-{
-    fn send<Pdu>(&self, data: Pdu ) where Pdu: Into<crate::l2cap::L2capPdu> {
-
-        let l2cap_pdu = data.into();
-
-        if let Some(mtu) = l2cap_pdu.get_mtu() {
-            log::trace!("fragmenting l2cap data for transmission");
-
-            let payload = l2cap_pdu.into_data();
-
-            let fragment_size = core::cmp::min(mtu, HciAclData::MINIMUM_LE_U_FRAGMENT_START_SIZE);
-
-            payload.chunks(fragment_size).enumerate().for_each(|(i, chunk)| {
-                let hci_acl_data = if i == 0 {
-                    log::trace!("Start packet");
-                    HciAclData::new(
-                        self.handle,
-                        AclPacketBoundary::FirstNonFlushable,
-                        AclBroadcastFlag::NoBroadcast,
-                        chunk.to_vec()
-                    )
-                } else {
-                    HciAclData::new(
-                        self.handle,
-                        AclPacketBoundary::ContinuingFragment,
-                        AclBroadcastFlag::NoBroadcast,
-                        chunk.to_vec()
-                    )
-                };
-
-                self.hi.interface.send(hci_acl_data).expect("Failed to send hci acl data");
-            })
-        } else {
-            let hci_acl_data = HciAclData::new(
-                self.handle,
-                AclPacketBoundary::FirstNonFlushable,
-                AclBroadcastFlag::NoBroadcast,
-                l2cap_pdu.into_data()
-            );
-
-            self.hi.interface.send(hci_acl_data).expect("Failed to send hci acl data");
-        }
-    }
-
-    fn receive(&self, waker: &core::task::Waker) -> Option<alloc::vec::Vec<crate::l2cap::AclDataFragment>> {
-        use crate::l2cap::AclDataFragment;
-
-        self.hi.interface
-        .receive(&self.handle, waker)
-        .and_then( |received| match received {
-            Ok( packets ) => packets.into_iter()
-                .map( |packet| packet.into_acl_fragment() )
-                .collect::<Vec<AclDataFragment>>()
-                .into(),
-            Err( e ) => {
-                log::error!("Failed to receive data: {}", e);
-                Vec::new().into()
-            },
-        })
-    }
-}
-
-
-
-impl<'a,I> core::ops::Drop for LeAclHciChannel<'a,I> where I: HciAclDataInterface {
-    fn drop(&mut self) {
-        self.hi.interface.stop_receiver(&self.handle)
-    }
-}
-
-impl<I> HostInterface<I> where I: HciAclDataInterface {
-
-    /// Create a new connection-oriented data channel
-    ///
-    /// Make a connection channel for the provided connection handle.
-    pub fn new_connection_channel<'a>(&'a self, connection_handle: common::ConnectionHandle)
-    -> impl crate::l2cap::ConnectionChannel + 'a
-    {
-        LeAclHciChannel::new(self, connection_handle)
-    }
-}
-
-/// For commands that only return a status
-macro_rules! impl_status_return {
-    ($command:expr) => {
-        #[doc(hidden)]
-        pub struct Return;
-
-        impl Return {
-            fn try_from( raw: u8 ) -> Result<(), error::Error> {
-                let status = error::Error::from(raw);
-
-                if let error::Error::NoError = status {
-                    Ok(())
-                }
-                else {
-                    Err(status)
-                }
-            }
-        }
-
-        impl_get_data_for_command!($command, u8, Return, (), error::Error);
-
-        impl_command_data_future!(Return, (), error::Error);
-    }
-}
-
- #[derive(Debug)]
-enum OutputErr<TargErr, CmdErr>
-where TargErr: Display + Debug,
-      CmdErr: Display + Debug,
-{
-    /// An error occured at the target specific HCI implementation
-    TargetSpecificErr(TargErr),
-    /// Cannot convert the data from the HCI packed form into its useable form.
-    CommandDataConversionError(CmdErr),
-    /// The first item is the received event and the second item is the event expected
-    ReceivedIncorrectEvent(crate::hci::events::Events),
-    /// This is used when either the 'command complete' or 'command status' events contain no data
-    /// and are used to indicate the maximum number of HCI command packets that can be queued by
-    /// the controller.
-    ResponseHasNoAssociatedCommand,
-    /// The command status event returned with this error
-    CommandStatusErr(error::Error),
-}
-
-impl<TargErr, CmdErr> Display for OutputErr<TargErr, CmdErr>
-where TargErr: Display + Debug,
-      CmdErr: Display + Debug,
-{
-    fn fmt(&self, f: &mut core::fmt::Formatter<'_>) -> core::fmt::Result {
-        match self {
-            OutputErr::TargetSpecificErr(reason) => {
-                core::write!(f, "{}", reason)
-            },
-            OutputErr::CommandDataConversionError(reason) => {
-                core::write!(f, "{}", reason)
-            },
-            OutputErr::ReceivedIncorrectEvent(expected_event) => {
-                core::write!(f, "Received unexpected event '{:?}'", expected_event )
-            },
-            OutputErr::ResponseHasNoAssociatedCommand => {
-                core::write!(f,"Event Response contains no data and is not associated with \
-                    a HCI command. This should have been handled by the driver and not received \
-                    here")
-            },
-            OutputErr::CommandStatusErr(reason) => {
-                core::write!(f, "{}", reason)
-            }
-        }
-    }
-}
-
-
-macro_rules! event_pattern_creator {
-    ( $event_path:path, $( $data:pat ),+ ) => { $event_path ( $($data),+ ) };
-    ( $event_path:path ) => { $event_path };
-}
-
-macro_rules! impl_returned_future {
-    // these inputs match the inputs from crate::hci::events::impl_get_data_for_command
-    ($return_type: ty, $event:path, $data:pat, $error:ty, $to_do: block) => {
-
-        struct ReturnedFuture<'a, I, CD, P>( CommandFutureReturn<'a, I, CD, P> )
-        where I: HostControllerInterface,
-              CD: CommandParameter + Unpin,
-              P: EventMatcher + Send + Sync + 'static;
-
-        impl<'a, I, CD, P> core::future::Future for ReturnedFuture<'a, I, CD, P>
-        where I: HostControllerInterface,
-              CD: CommandParameter + Unpin,
-              P: EventMatcher + Send + Sync + 'static,
-        {
-            type Output = core::result::Result< $return_type, crate::hci::OutputErr<SendCommandError<I>,$error>>;
-
-            fn poll(self: core::pin::Pin<&mut Self>, cx: &mut core::task::Context) -> core::task::Poll<Self::Output> {
-                if let core::task::Poll::Ready(result) = self.get_mut().0.fut_poll(cx) {
-                    match result {
-                        Ok( event_pattern_creator!($event, $data) ) => $to_do,
-                        Ok(event @ _) => {
-                            let ret = Err(crate::hci::OutputErr::ReceivedIncorrectEvent(event.get_enum_name()));
-
-                            core::task::Poll::Ready(ret)
-                        },
-                        Err(reason) =>
-                            core::task::Poll::Ready(Err(crate::hci::OutputErr::TargetSpecificErr(reason))),
-                    }
-                } else {
-                    core::task::Poll::Pending
-                }
-            }
-        }
-    };
-
-}
-
-macro_rules! impl_command_data_future {
-    ($data_type: ty, $return_type: ty, $try_from_err_ty:ty) => {
-        impl_returned_future!(
-            $return_type,
-            crate::hci::events::EventsData::CommandComplete,
-            data,
-            crate::hci::events::CommandDataErr<$try_from_err_ty>,
-            {
-                use crate::hci::OutputErr::{
-                    ResponseHasNoAssociatedCommand,
-                    CommandDataConversionError
-                };
-
-                match unsafe {
-                    (&data as &dyn crate::hci::events::GetDataForCommand<$data_type>)
-                        .get_return()
-                } {
-                    Ok(Some(ret_val)) => core::task::Poll::Ready(Ok(ret_val)),
-                    Ok(None) =>
-                        core::task::Poll::Ready(Err(ResponseHasNoAssociatedCommand)),
-                    Err(reason) =>
-                        core::task::Poll::Ready(Err(CommandDataConversionError(reason))),
-                }
-            }
-        );
-    };
-    ($data: ty, $try_from_err_ty:ty) => { impl_command_data_future!($data, $data, $try_from_err_ty); };
-}
-
-macro_rules!  impl_command_status_future {
-    () => {
-        impl_returned_future!{
-            (),
-            crate::hci::events::EventsData::CommandStatus,
-            data,
-            &'static str,
-            {
-                use crate::hci::OutputErr::CommandStatusErr;
-
-                if let crate::hci::error::Error::NoError = data.status {
-                    core::task::Poll::Ready(Ok(()))
-                } else {
-                    core::task::Poll::Ready(Err(CommandStatusErr(data.status)))
-                }
-            }
-        }
-    };
-}
-
-pub mod le;
-pub mod link_control;
-pub mod link_policy;
-pub mod cb;
-pub mod info_params;
-pub mod status_prams;
-pub mod testing;
->>>>>>> ee501eff
+pub mod testing;