--- conflicted
+++ resolved
@@ -1,850 +1,836 @@
-use bo_tie::hci::{
-    events,
-    common::ConnectionHandle,
-    HciAclData,
-};
-use std::collections::HashMap;
-use std::error;
-use std::fmt;
-use std::ops::Drop;
-use std::option::Option;
-use std::pin::Pin;
-use std::sync::{Arc,Mutex};
-use std::task;
-use std::thread;
-use std::os::unix::io::RawFd;
-
-macro_rules! log_error_and_panic {
-    ($($arg:tt)+) => {{ log::error!( $($arg)+ ); panic!( $($arg)+ ); }}
-}
-
-mod device;
-
-#[derive(Debug,PartialEq,Eq)]
-pub struct FileDescriptor(RawFd);
-
-impl Drop for FileDescriptor {
-    fn drop(&mut self) {
-        use nix::unistd::close;
-
-        close(self.0).unwrap();
-    }
-}
-
-#[derive(Debug,PartialEq,Eq,Clone)]
-pub struct ArcFileDesc(Arc<FileDescriptor>);
-
-impl From<RawFd> for ArcFileDesc {
-    fn from(rfd: RawFd) -> Self {
-        ArcFileDesc(Arc::new(FileDescriptor(rfd)))
-    }
-}
-
-impl ArcFileDesc {
-    fn raw_fd(&self) -> RawFd {
-        (*self.0).0
-    }
-}
-
-mod event;
-
-/// For Epoll, a value is assigned to signify what file descriptor had an event occur.
-/// * 0 -> BluetoothController,
-/// * 1 -> TaskExit,
-/// * else -> Timeout
-enum EPollResult {
-    BluetoothController,
-    TaskExit,
-}
-
-impl From<u64> for EPollResult {
-    fn from(val: u64) -> Self {
-        match val {
-            0 => EPollResult::BluetoothController,
-            1 => EPollResult::TaskExit,
-            _ => panic!("Invalid EPollResult '{}'", val),
-        }
-    }
-}
-
-impl From<EPollResult> for u64 {
-    fn from(epr: EPollResult) -> Self {
-        match epr {
-            EPollResult::BluetoothController => 0,
-            EPollResult::TaskExit => 1,
-        }
-    }
-}
-
-#[derive(Clone, PartialEq, Debug)]
-pub enum Error {
-    EventNotSentFromController(String),
-    IOError(nix::Error),
-    MPSCError(String),
-    Timeout,
-    Other(String),
-}
-
-impl fmt::Display for Error  {
-    fn fmt(&self, f: &mut fmt::Formatter) -> fmt::Result {
-
-        write!(f, "(from base-crate: bo-tie-linux) ")?;
-
-        match *self {
-            Error::EventNotSentFromController(ref reason) =>
-                write!(f, "Event not sent from controller {}", reason),
-
-            Error::IOError(ref errno) => write!(f, "IO error: {}", errno ),
-
-            Error::MPSCError(ref msg) => write!(f, "{}", msg ),
-
-            Error::Timeout => write!(f, "Timeout Occurred"),
-
-            Error::Other( ref msg) => write!(f, "{}", msg),
-        }
-    }
-}
-
-impl error::Error for Error  {
-    fn source(&self) -> Option<&(dyn error::Error + 'static)> {
-        match *self {
-            Error::EventNotSentFromController(_) => None,
-            Error::IOError(ref errno) => errno.source().clone(),
-            Error::MPSCError(_) => None,
-            Error::Timeout => None,
-            Error::Other(_) => None,
-        }
-    }
-}
-
-impl From<nix::Error> for Error  {
-    fn from( e: nix::Error ) -> Self {
-        Error::IOError(e)
-    }
-}
-
-impl From<nix::errno::Errno> for Error {
-    fn from( e: nix::errno::Errno ) -> Self {
-        Error::IOError(nix::Error::Sys(e))
-    }
-}
-
-/// Controller Message type
-///
-/// The way to differentiate between messages over the HCI
-enum CtrlMsgType {
-    Command,
-    Event,
-    ACLData,
-    SyncData,
-}
-
-impl core::convert::TryFrom<u8> for CtrlMsgType {
-    type Error = ();
-
-    fn try_from(raw: u8) -> Result<Self, ()> {
-        match raw {
-            0x01 => Ok(CtrlMsgType::Command),
-            0x02 => Ok(CtrlMsgType::ACLData),
-            0x03 => Ok(CtrlMsgType::SyncData),
-            0x04 => Ok(CtrlMsgType::Event),
-            _ => Err(())
-        }
-    }
-}
-
-impl From<CtrlMsgType> for u8 {
-    fn from(raw: CtrlMsgType) -> u8 {
-        match raw {
-            CtrlMsgType::Command => 0x01,
-            CtrlMsgType::ACLData => 0x02,
-            CtrlMsgType::SyncData => 0x03,
-            CtrlMsgType::Event => 0x04,
-        }
-    }
-}
-
-
-struct AdapterThread {
-    adapter_fd: ArcFileDesc,
-    exit_fd: ArcFileDesc,
-    epoll_fd: ArcFileDesc,
-    event_processor: event::EventProcessor,
-    hci_data_recv: RcvHciAclData,
-}
-
-impl AdapterThread {
-
-    /// Spawn self
-    fn spawn(self) -> thread::JoinHandle<()> {
-        thread::spawn( move || {
-            self.task();
-        })
-    }
-
-    /// Ignores the Unix errors EAGAIN and EINTR
-    fn ignore_eagain_and_eintr<F,R>( mut func: F ) -> Result<R, Error>
-        where F: FnMut() -> Result<R, Error>
-    {
-        use nix::errno::Errno;
-
-        loop {
-
-            let result = func();
-
-            if let Err(ref err) = &result {
-                if let Error::IOError(nix_err) = err {
-                    if let nix::Error::Sys(err_val) = nix_err {
-                        if *err_val == Errno::EAGAIN || *err_val == Errno::EINTR {
-                            continue;
-                        }
-                    }
-                }
-            }
-            break result
-        }
-    }
-
-    /// Task for processing HCI messages from the controller
-    ///
-    /// This functions takes that data from the controller and splits it up into different
-    /// processors based on the HCI message type. Only Events, ACL data, and Syncronous data messages
-    /// have processors since they are the only messages from the controller. This task forever
-    /// polls the device id of the adapter to wait for
-    ///
-    /// This task can only exit by closing the device or timeout file descriptors.
-    fn task(mut self) {
-        use nix::sys::epoll;
-        use nix::unistd::read;
-
-        // Buffer used for receiving data.
-        let mut buffer = [0u8; 1024];
-
-        'task: loop {
-
-            let epoll_events = &mut [epoll::EpollEvent::empty();256];
-
-            let event_count = match Self::ignore_eagain_and_eintr( || {
-
-                epoll::epoll_wait(self.epoll_fd.raw_fd(), epoll_events, -1).map_err(|e| {
-                    Error::from(e)
-                })
-
-            }) {
-                Ok(size) => size,
-                Err(e) => panic!("Epoll Error: {}", Error::from(e)),
-            };
-
-            for epoll_event in epoll_events[..event_count].iter() {
-                match EPollResult::from(epoll_event.data()) {
-                    EPollResult:: BluetoothController => {
-
-                        // received the data
-                        let len = match Self::ignore_eagain_and_eintr( || {
-                            read( self.adapter_fd.raw_fd(), &mut buffer).map_err( |e| { Error::from(e) })
-                        }) {
-                            Ok(val) => val,
-                            Err(e)  => panic!("Cannot read from Bluetooth Controller file descriptor: {}", Error::from(e)),
-                        };
-
-                        // The first byte is the indicator of the mssage type, next byte is the length of the
-                        // message, the rest is the hci message
-                        //
-                        // Any other values are logged (debug level) and then ignored (including
-                        // the sometimes manufacture specific 0xFF value)
-                        if let Ok(msg) = core::convert::TryInto::try_into(buffer[0])
-                        {
-                            match msg {
-                                CtrlMsgType::Command => {
-                                    panic!("Received a command message, the HCI adapter task \
-                                        should only receive ACL, Synchronous, or Event Data from a \
-                                        controller")
-                                },
-                                CtrlMsgType::Event => {
-                                    log::trace!("Processing received HCI data, type:'Event'");
-                                    self.event_processor.process(&buffer[1..len])
-                                },
-                                CtrlMsgType::ACLData => {
-                                    log::trace!("Processing received HCI data, type:'ACL DATA'");
-                                    match HciAclData::from_packet(&buffer[1..len]) {
-                                        Ok(hci_acl_data) => self.hci_data_recv.add_received(hci_acl_data),
-                                        Err(e) => log::error!("Failed to process hci acl packet: {}", e),
-                                    }
-                                },
-                                CtrlMsgType::SyncData => { log::error!("SCO data unimplemented")},
-                            }
-
-                            std::thread::yield_now();
-                        } else {
-                            log::warn!("Received unknown packet indicator type '{:#x}", buffer[0])
-                        }
-                    },
-
-                    EPollResult::TaskExit => {
-                        // Clear the block for the main task
-                        read( self.exit_fd.raw_fd(), &mut [0u8;8]).unwrap();
-                        break 'task;
-                    },
-                }
-            }
-        }
-    }
-}
-
-/// Bluetooth Host Controller Interface Adapter
-///
-/// Interfacing with the Bluetooth radio is done through an interface labeled as an adapter. This
-/// is the structure used to handle the Host Controller Interface (HCI) as specified in the
-/// Bluetooth specification.
-///
-/// Each Bluetooth adapter (if there is any) is assigned an identifier (just a number) by your
-/// system.
-#[derive(Clone,Debug)]
-pub struct HCIAdapter {
-    adapter_fd: ArcFileDesc,
-    exit_fd: ArcFileDesc,
-    epoll_fd: ArcFileDesc,
-    event_expecter: Arc<Mutex<event::EventExpecter>>,
-    hci_data_recv: RcvHciAclData,
-}
-
-impl From<usize> for HCIAdapter {
-
-    /// Create a HCIAdapter with the given bluetooth adapter id if an adapter exists
-    ///
-    /// Call "default" if the device id is unknown or any adapter is acceptable
-    ///
-    /// # Panics
-    /// There is no Bluetooth Adapter with the given device id
-    fn from( adapter_id: usize ) -> Self {
-
-        use nix::sys::eventfd::{EfdFlags, eventfd};
-        use nix::libc;
-        use nix::sys::epoll::{
-            epoll_create1,
-            epoll_ctl,
-            EpollCreateFlags,
-            EpollOp,
-            EpollEvent,
-            EpollFlags,
-        };
-
-        use std::convert::TryInto;
-
-        let device_fd = unsafe{ libc::socket(libc::AF_BLUETOOTH, libc::SOCK_RAW | libc::SOCK_CLOEXEC, device::BTPROTO_HCI) };
-
-        if device_fd < 0 {
-            panic!("Bluetooth not supported on this system");
-        }
-
-        let sa_p = &device::sockaddr_hci {
-            hci_family: libc::AF_BLUETOOTH as u16,
-            hci_dev: adapter_id as u16,
-            hci_channel: device::HCI_CHANNEL_USER as u16,
-        } as *const device::sockaddr_hci as *const libc::sockaddr;
-
-        let sa_len = std::mem::size_of::<device::sockaddr_hci>() as libc::socklen_t;
-
-        if let Err(e) = unsafe{ device::hci_dev_down(device_fd, adapter_id.try_into().unwrap() ) } {
-            panic!("Failed to close hci device '{}', {}", adapter_id, e );
-        }
-
-        if let Err(e) = unsafe{ device::hci_dev_up(device_fd, adapter_id.try_into().unwrap() ) } {
-            panic!("Failed to open hci device '{}', {}", adapter_id, e );
-        }
-
-        if let Err(e) = unsafe{ device::hci_dev_down(device_fd, adapter_id.try_into().unwrap() ) } {
-            panic!("Failed to close hci device '{}', {}", adapter_id, e );
-        }
-
-        if unsafe{ libc::bind(device_fd, sa_p, sa_len) } < 0 {
-            panic!("Failed to bind to HCI: {}", nix::errno::Errno::last() );
-        }
-
-        let exit_evt_fd = eventfd(0, EfdFlags::EFD_CLOEXEC).expect("eventfd failed");
-
-        let epoll_fd = epoll_create1(EpollCreateFlags::EPOLL_CLOEXEC).expect("epoll_create1 failed");
-
-        epoll_ctl(
-            epoll_fd,
-            EpollOp::EpollCtlAdd,
-            device_fd,
-            &mut EpollEvent::new(EpollFlags::EPOLLIN, EPollResult::BluetoothController.into())
-        ).expect("epoll_ctl failed");
-
-        epoll_ctl(
-            epoll_fd,
-            EpollOp::EpollCtlAdd,
-            exit_evt_fd,
-            &mut EpollEvent::new(EpollFlags::EPOLLIN, EPollResult::TaskExit.into())
-        ).expect("epoll_ctl failed");
-
-        let arc_adapter_fd = ArcFileDesc::from(device_fd);
-        let arc_exit_fd = ArcFileDesc::from(exit_evt_fd);
-        let arc_epoll_fd = ArcFileDesc::from(epoll_fd);
-
-        let (event_expecter, event_processor) = event::EventSetup::setup();
-
-        let data_receiver = RcvHciAclData::new();
-
-        AdapterThread {
-            adapter_fd: arc_adapter_fd.clone(),
-            exit_fd: arc_exit_fd.clone(),
-            epoll_fd: arc_epoll_fd.clone(),
-            event_processor,
-            hci_data_recv: data_receiver.clone(),
-        }
-        .spawn();
-
-        HCIAdapter {
-            adapter_fd: arc_adapter_fd,
-            exit_fd: arc_exit_fd,
-            epoll_fd: arc_epoll_fd,
-            event_expecter,
-            hci_data_recv: data_receiver,
-        }
-    }
-}
-
-/// Create a HCIAdapter object with the first bluetooth adapter returned by the system
-///
-/// # Panics
-/// * No bluetooth adapter exists on the system
-/// * The system couldn't allocate another file descriptor for the device
-impl Default for HCIAdapter {
-
-    fn default() -> Self {
-
-        let adapter_id = device::hci::get_dev_id(None)
-            .expect("No Bluetooth adapter found on this system");
-
-        HCIAdapter::from(adapter_id)
-    }
-}
-
-impl Drop for HCIAdapter {
-
-    fn drop(&mut self) {
-        // Send the exit signal.
-        // The value sent doesn't really matter (just that it is 8 bytes, not 0, and not !0 )
-        nix::unistd::write( self.exit_fd.raw_fd(), &[1u8;8]).unwrap();
-    }
-}
-
-impl bo_tie::hci::HostControllerInterface for HCIAdapter {
-
-    type SendCommandError = Error;
-    type ReceiveEventError = Error;
-
-    /// Send a command to the controller
-    ///
-    /// If there is no error, this function always returns true, which is why the waker parameter
-    /// isn't used. Overflowing the Bluetooth Controller buffer is sort of an accomplishment on linux...
-    fn send_command<D,W>(&self, cmd_data: &D, _: W) -> Result<bool, Self::SendCommandError>
-    where D: bo_tie::hci::CommandParameter,
-          W: Into<Option<std::task::Waker>>
-    {
-        use std::mem::size_of;
-
-        log::debug!("Sending command {:?}", D::COMMAND);
-
-        let oc_pair = D::COMMAND.as_opcode_pair();
-
-        log::trace!("ogf: {:x}", oc_pair.get_ogf());
-        log::trace!("ocf: {:x}", oc_pair.get_ocf());
-        log::trace!("parameter size: {}", size_of::<D::Parameter>());
-        log::trace!("parameter: {:x?}", unsafe { std::slice::from_raw_parts(&cmd_data.get_parameter() as *const D::Parameter as *mut u8, size_of::<D::Parameter>()) });
-
-        // send the command
-        device::hci::send_command(&self.adapter_fd.0, cmd_data)
-            .map(|_| true)
-            .map_err(|e| Error::from(e))
-    }
-
-    fn receive_event<P>(&self,
-        event: Option<events::Events>,
-        waker: &task::Waker,
-        matcher: Pin<Arc<P>>
-    ) -> Option<Result<events::EventsData, Self::ReceiveEventError>>
-    where P: bo_tie::hci::EventMatcher + Send + Sync + 'static
-    {
-        event::EventExpecter::expect_event(
-            self.event_expecter.clone(),
-            event,
-            waker,
-            matcher,
-        )
-    }
-}
-
-impl bo_tie::hci::HciAclDataInterface for HCIAdapter {
-
-    type SendAclDataError = nix::Error;
-    type ReceiveAclDataError = String;
-
-    fn send(&self, data: HciAclData) -> Result<usize, Self::SendAclDataError> {
-        use nix::sys::uio;
-        use nix::sys::socket;
-
-        let packet_indicator = &[ CtrlMsgType::ACLData.into() ];
-
-        let packet_data = &data.get_packet();
-
-        let io_vec = &[uio::IoVec::from_slice(packet_indicator), uio::IoVec::from_slice(packet_data)];
-
-        let flags = socket::MsgFlags::MSG_DONTWAIT;
-
-        socket::sendmsg(self.adapter_fd.raw_fd(), io_vec, &[], flags, None)
-    }
-
-    fn start_receiver(&self, handle: ConnectionHandle) {
-        self.hci_data_recv.add_connection_handle(handle, StayAround::Unlimited);
-    }
-
-    fn stop_receiver(&self, handle: &ConnectionHandle) {
-        self.hci_data_recv.remove_connection_handle(handle);
-    }
-
-    fn receive(&self, handle: &ConnectionHandle, waker: &task::Waker)
-    -> Option<Result<Vec<HciAclData>, Self::ReceiveAclDataError>>
-    {
-        self.hci_data_recv.get_received(handle, waker)
-    }
-}
-
-/// Stay around flag for received data
-///
-/// This is used to determine the state of the received ACL data. There are 3 states
-/// - `Unlimited`: Their is an 'unlimited' number of *saved* packets
-/// - `Limited`: A limited number of received packets are saved, after the limit is reached, a
-///              new packet causes the oldest packet to be dropped. This is a ring buffer, but
-///              `Limited` only stores a few number of packets at a time.
-///
-///              `Limited` can be upgraded to `Unlimited` without packet loss.
-///
-///              The associated value with `Limited` is the index of the start of the circle buffer
-#[derive(Debug,PartialEq,Eq,Clone,Copy)]
-enum StayAround {
-    Unlimited,
-    Limited,
-}
-
-#[derive(Debug)]
-enum PacketBuffer {
-    /// A circle buffer for limited storage of packets
-    ///
-    /// The associated `usize` is the index of the start of the ring.
-    Limited(Vec<HciAclData>, usize),
-    /// Unlimited storage
-    Unlimited(Vec<HciAclData>),
-}
-
-impl PacketBuffer {
-
-    fn make_unlimited(&mut self) {
-        match self {
-            Self::Limited(r_buff,start) => {
-
-                *self = if *start == 0 {
-                    Self::Unlimited(std::mem::replace(r_buff, Vec::new()))
-                } else {
-                    let mut v = r_buff.split_off(*start);
-
-                    v.append(r_buff);
-
-                    Self::Unlimited(v)
-                }
-            },
-            _ => (),
-        }
-    }
-
-    fn into_unlimited(mut self) -> Self {
-        self.make_unlimited();
-        self
-    }
-
-    fn add(&mut self, data: HciAclData) {
-        match self {
-            Self::Unlimited(ref mut v) => v.push(data),
-            Self::Limited(ref mut v, ref mut size) => {
-                if v.capacity() == v.len() {
-                    v[*size] = data;
-                   *size = (*size + 1) % v.len()
-                } else {
-                    v.push(data);
-                }
-            }
-        }
-    }
-}
-
-#[derive(Debug)]
-struct ConnectionRecvInfo {
-    received_packets: PacketBuffer,
-    waker: Option<task::Waker>,
-}
-
-impl ConnectionRecvInfo {
-
-    const LIMITED_CAPACITY:usize = 100;
-
-    /// Create a new ConnectionRecvInfo
-    ///
-    /// The `stay` input is used to indicate if this should continue to exist after data is taken
-    /// from it. The `stay` flag is used by
-    /// [`RcvHciAclData`](RcvHciAclData).
-    fn new(stay_around: StayAround) -> Self {
-        ConnectionRecvInfo {
-            received_packets: match stay_around {
-                StayAround::Unlimited => PacketBuffer::Unlimited(Vec::new()),
-                StayAround::Limited => PacketBuffer::Limited(Vec::with_capacity(Self::LIMITED_CAPACITY), 0),
-            },
-            waker: None,
-        }
-    }
-
-    /// Set the waker
-    ///
-    /// This will set the waker and upgrade the packet buffer to `Unlimited`
-    fn set_waker(&mut self, waker: &task::Waker) {
-        self.waker = Some(waker.clone());
-        self.received_packets.make_unlimited();
-    }
-
-    /// Get the next packet or set the waker
-    ///
-    /// This either returns all received packets or sets the waker and returns None.
-    ///
-    /// Regardless of the operation, the packet buffer is upgraded to `Unlimited`
-    fn get_data_or_set_waker(&mut self, waker: &task::Waker ) -> Option<Vec<HciAclData>> {
-
-        let recv_packs = match core::mem::replace(
-            &mut self.received_packets,
-            PacketBuffer::Unlimited(Vec::new()) )
-            .into_unlimited()
-        {
-            PacketBuffer::Unlimited(v) => v,
-            _ => panic!("Received unexpected Limited"),
-        };
-
-        match recv_packs.len() {
-            0 => { self.waker = Some(waker.clone()); None},
-            _ => Some(recv_packs)
-        }
-    }
-
-    /// Add data
-    fn add(&mut self, data: HciAclData ) {
-
-        self.received_packets.add(data);
-
-        if let Some(w) = self.waker.take() { w.wake(); }
-    }
-
-    fn using_limited_buffer(&self) -> bool {
-        match self.received_packets { PacketBuffer::Limited(_,_) => true, _ => false }
-    }
-}
-
-type AclDataChannels = HashMap<ConnectionHandle, ConnectionRecvInfo>;
-
-/// A structure for managing the reception of hci acl data packets for use with futures
-#[derive(Debug,Clone)]
-struct RcvHciAclData {
-    receive_channels: Arc<Mutex<AclDataChannels>>
-}
-
-impl RcvHciAclData {
-
-    fn new() -> Self {
-        RcvHciAclData { receive_channels: Arc::new( Mutex::new( AclDataChannels::new() )) }
-    }
-
-    /// Add a buffer to associated with `handle` for receiving ACL data
-    ///
-    /// This will create a buffer that will stay around to collect ACL data packets even when there
-    /// is no waker to wake a pending task to receive the received data.
-    ///
-    /// Only one buffer is set per handle. Calling this multiple of times doesn't drop the buffer,
-    /// however it may upgrade the buffer from `Limited` to `Unlimited` (but not the reverse).
-    ///
-    /// Any previously set waker is dropped.
-    ///
-    /// If an unlimited buffer already exists for the privided handle it cannot be downgraded
-    /// into a limited buffer. The buffer must be removed (with `remove_connection_handle`)
-    /// and then a *new* limited buffer can be made with this funciton.
-    fn add_connection_handle(&self, handle: ConnectionHandle, flag: StayAround) {
-        self.receive_channels.lock().as_mut()
-            .map( |rc| if let Some(rcv_info) = rc.get_mut(&handle) {
-                    if flag == StayAround::Unlimited {
-                        rcv_info.received_packets.make_unlimited()
-                    }
-                } else {
-                    rc.insert(handle, ConnectionRecvInfo::new(flag));
-                })
-            .or_else( |e| -> Result<_,()> { log_error_and_panic!("Failed to acquire lock: {}", e) })
-            .ok();
-    }
-
-    /// Remove the buffer associated with `handle`
-    ///
-    /// This needs to be called to delete the buffer created by `add_connection_handle`
-    ///
-    /// This should also be called for any buffer that was created by `get_received`, but in not
-    /// deleted by another call to `get_received`.
-    fn remove_connection_handle(&self, handle: &ConnectionHandle) {
-        self.receive_channels.lock().as_mut()
-            .and_then( |rc| Ok( rc.remove( &handle) ) )
-            .or_else( |e| -> Result<_,()> { log_error_and_panic!("Failed to acquire lock: {}", e) })
-            .ok();
-    }
-
-    /// Try to get a received packet
-    ///
-    /// If there is a packet to be received for the provided connection handle, then an HciAclData
-    /// packet will be returned. If there are no packets to be received, then no packet is returned
-    /// but the provided waker will be used when a packet is ready to be received. Whoever is woken
-    /// will need to call this function again to get the received data. If data is returned, the
-    /// provided waker is ignored.
-    fn get_received( &self, handle: &ConnectionHandle, waker: &task::Waker )
-    -> Option< Result<Vec<HciAclData>, String> >
-    {
-        let mut rc_gaurd = match self.receive_channels.lock() {
-            Ok(gaurd) => gaurd,
-            Err(e) => log_error_and_panic!("Failed to acquire 'receive_channels' lock: {}", e),
-        };
-
-        let opt_data = rc_gaurd.get_mut(handle);
-
-        let mut remove_cri = false;
-
-        let ret = if opt_data.is_some() { // If the buffer exists then check if there is any data
-            opt_data.and_then( |ri|
-                ri.get_data_or_set_waker( waker )
-                    .and_then( |d| {
-                        Some(Ok(d))
-                    })
-                    .and_then( |ret| {
-                        remove_cri = ri.using_limited_buffer();
-                        Some(ret)
-                    })
-            )
-        } else { // The buffer doesn't exist, so create an Limited buffer
-            let mut cri = ConnectionRecvInfo::new(StayAround::Limited);
-            cri.set_waker(waker);
-            rc_gaurd.insert( *handle, cri);
-            None
-        };
-
-        // The handle is associated with a temporary buffer so it should be deleted
-        if remove_cri { rc_gaurd.remove(handle); }
-
-        ret
-    }
-
-    /// Add a received packet
-    ///
-    /// This is used by the
-    /// [`AdapterThread`](AdapterThread)
-    /// to add ACL Data packets that were received from the controller.
-    fn add_received( &self, packet: HciAclData ) {
-        match self.receive_channels.lock().as_mut()
-        {
-            Ok( rc ) => {
-
-                let handle = *packet.get_handle();
-
-                if let Some(recv_info) = rc.get_mut(&handle) {
-                    recv_info.add( packet )
-                } else {
-                    let mut recv_info = ConnectionRecvInfo::new(StayAround::Limited);
-
-                    recv_info.add( packet );
-
-                    rc.insert(handle, recv_info);
-                }
-            }
-            Err(lock_e) =>
-                log_error_and_panic!("Failed to acquire lock: {}", lock_e),
-        }
-    }
-}
-
-/// A token to keep track of what waker (from futres), if any, should be triggered when an event
-/// is received from the bluetooth controller
-///
-/// An instance must be wrapped in Arc-Mutex/RwLock to be multi-thread safe (per the usual)
-#[derive(Clone,Debug)]
-struct WakerToken {
-    waker: Option<task::Waker>,
-    waker_triggered: bool,
-}
-
-impl WakerToken {
-
-    /// Trigger the waker if there is a waker.
-    ///
-    /// A trigger flag is set by this method to indicate to the method set_waker that it needs
-    /// to immediately call the wake method of its waker parameter.
-    fn trigger(&mut self) {
-
-        self.waker_triggered = true;
-
-        if let Some(waker) = self.waker.take() {
-            log::debug!("Invoking Context waker");
-            waker.wake()
-        }
-    }
-
-    /// Determine if the trigger method was called or an error occurred
-    fn triggered(&self) -> bool {
-        self.waker_triggered
-    }
-
-<<<<<<< HEAD
-    /// Change the waker.
-    ///
-    /// This changes the waker if 'self.waker' is either None or will not wake the same context as
-    /// the input 'waker'. True is returned if the waker is changed to input `waker`.
-    fn change_waker(&mut self, waker: &core::task::Waker) -> bool {
-        match self.waker.as_ref().map(|w| w.will_wake(waker) ) {
-            Some(true) => false,
-            _ => {
-                self.waker = Some(waker.clone());
-                false
-            }
-=======
-    /// Attempt to change the waker
-    ///
-    /// This will change the waker if the current waker exists but it would not wake the same
-    /// context as input `wake`. There is no purpose in updating the waker if the current waker is
-    /// None as the prior waker was already triggered. Returns true if the waker was updated.
-    fn change_waker(&mut self, waker: &task::Waker) -> bool {
-        if let Some(ref mut self_waker) = self.waker {
-
-            if waker.will_wake(self_waker) {
-                *self_waker = waker.clone();
-                true
-            } else {
-                false
-            }
-
-        } else {
-            false
->>>>>>> d8c45eb9
-        }
-    }
-}
-
-impl From<task::Waker> for WakerToken {
-
-    /// Create a default waker token. No Waker object is supplied so instead the function
-    /// triggered must be checked to see if trigger was called.
-    fn from(waker: task::Waker) -> Self {
-        WakerToken {
-            waker: Some(waker),
-            waker_triggered: false,
-        }
-    }
-}
+use bo_tie::hci::{
+    events,
+    common::ConnectionHandle,
+    HciAclData,
+};
+use std::collections::HashMap;
+use std::error;
+use std::fmt;
+use std::ops::Drop;
+use std::option::Option;
+use std::pin::Pin;
+use std::sync::{Arc,Mutex};
+use std::task;
+use std::thread;
+use std::os::unix::io::RawFd;
+
+macro_rules! log_error_and_panic {
+    ($($arg:tt)+) => {{ log::error!( $($arg)+ ); panic!( $($arg)+ ); }}
+}
+
+mod device;
+
+#[derive(Debug,PartialEq,Eq)]
+pub struct FileDescriptor(RawFd);
+
+impl Drop for FileDescriptor {
+    fn drop(&mut self) {
+        use nix::unistd::close;
+
+        close(self.0).unwrap();
+    }
+}
+
+#[derive(Debug,PartialEq,Eq,Clone)]
+pub struct ArcFileDesc(Arc<FileDescriptor>);
+
+impl From<RawFd> for ArcFileDesc {
+    fn from(rfd: RawFd) -> Self {
+        ArcFileDesc(Arc::new(FileDescriptor(rfd)))
+    }
+}
+
+impl ArcFileDesc {
+    fn raw_fd(&self) -> RawFd {
+        (*self.0).0
+    }
+}
+
+mod event;
+
+/// For Epoll, a value is assigned to signify what file descriptor had an event occur.
+/// * 0 -> BluetoothController,
+/// * 1 -> TaskExit,
+/// * else -> Timeout
+enum EPollResult {
+    BluetoothController,
+    TaskExit,
+}
+
+impl From<u64> for EPollResult {
+    fn from(val: u64) -> Self {
+        match val {
+            0 => EPollResult::BluetoothController,
+            1 => EPollResult::TaskExit,
+            _ => panic!("Invalid EPollResult '{}'", val),
+        }
+    }
+}
+
+impl From<EPollResult> for u64 {
+    fn from(epr: EPollResult) -> Self {
+        match epr {
+            EPollResult::BluetoothController => 0,
+            EPollResult::TaskExit => 1,
+        }
+    }
+}
+
+#[derive(Clone, PartialEq, Debug)]
+pub enum Error {
+    EventNotSentFromController(String),
+    IOError(nix::Error),
+    MPSCError(String),
+    Timeout,
+    Other(String),
+}
+
+impl fmt::Display for Error  {
+    fn fmt(&self, f: &mut fmt::Formatter) -> fmt::Result {
+
+        write!(f, "(from base-crate: bo-tie-linux) ")?;
+
+        match *self {
+            Error::EventNotSentFromController(ref reason) =>
+                write!(f, "Event not sent from controller {}", reason),
+
+            Error::IOError(ref errno) => write!(f, "IO error: {}", errno ),
+
+            Error::MPSCError(ref msg) => write!(f, "{}", msg ),
+
+            Error::Timeout => write!(f, "Timeout Occurred"),
+
+            Error::Other( ref msg) => write!(f, "{}", msg),
+        }
+    }
+}
+
+impl error::Error for Error  {
+    fn source(&self) -> Option<&(dyn error::Error + 'static)> {
+        match *self {
+            Error::EventNotSentFromController(_) => None,
+            Error::IOError(ref errno) => errno.source().clone(),
+            Error::MPSCError(_) => None,
+            Error::Timeout => None,
+            Error::Other(_) => None,
+        }
+    }
+}
+
+impl From<nix::Error> for Error  {
+    fn from( e: nix::Error ) -> Self {
+        Error::IOError(e)
+    }
+}
+
+impl From<nix::errno::Errno> for Error {
+    fn from( e: nix::errno::Errno ) -> Self {
+        Error::IOError(nix::Error::Sys(e))
+    }
+}
+
+/// Controller Message type
+///
+/// The way to differentiate between messages over the HCI
+enum CtrlMsgType {
+    Command,
+    Event,
+    ACLData,
+    SyncData,
+}
+
+impl core::convert::TryFrom<u8> for CtrlMsgType {
+    type Error = ();
+
+    fn try_from(raw: u8) -> Result<Self, ()> {
+        match raw {
+            0x01 => Ok(CtrlMsgType::Command),
+            0x02 => Ok(CtrlMsgType::ACLData),
+            0x03 => Ok(CtrlMsgType::SyncData),
+            0x04 => Ok(CtrlMsgType::Event),
+            _ => Err(())
+        }
+    }
+}
+
+impl From<CtrlMsgType> for u8 {
+    fn from(raw: CtrlMsgType) -> u8 {
+        match raw {
+            CtrlMsgType::Command => 0x01,
+            CtrlMsgType::ACLData => 0x02,
+            CtrlMsgType::SyncData => 0x03,
+            CtrlMsgType::Event => 0x04,
+        }
+    }
+}
+
+
+struct AdapterThread {
+    adapter_fd: ArcFileDesc,
+    exit_fd: ArcFileDesc,
+    epoll_fd: ArcFileDesc,
+    event_processor: event::EventProcessor,
+    hci_data_recv: RcvHciAclData,
+}
+
+impl AdapterThread {
+
+    /// Spawn self
+    fn spawn(self) -> thread::JoinHandle<()> {
+        thread::spawn( move || {
+            self.task();
+        })
+    }
+
+    /// Ignores the Unix errors EAGAIN and EINTR
+    fn ignore_eagain_and_eintr<F,R>( mut func: F ) -> Result<R, Error>
+        where F: FnMut() -> Result<R, Error>
+    {
+        use nix::errno::Errno;
+
+        loop {
+
+            let result = func();
+
+            if let Err(ref err) = &result {
+                if let Error::IOError(nix_err) = err {
+                    if let nix::Error::Sys(err_val) = nix_err {
+                        if *err_val == Errno::EAGAIN || *err_val == Errno::EINTR {
+                            continue;
+                        }
+                    }
+                }
+            }
+            break result
+        }
+    }
+
+    /// Task for processing HCI messages from the controller
+    ///
+    /// This functions takes that data from the controller and splits it up into different
+    /// processors based on the HCI message type. Only Events, ACL data, and Syncronous data messages
+    /// have processors since they are the only messages from the controller. This task forever
+    /// polls the device id of the adapter to wait for
+    ///
+    /// This task can only exit by closing the device or timeout file descriptors.
+    fn task(mut self) {
+        use nix::sys::epoll;
+        use nix::unistd::read;
+
+        // Buffer used for receiving data.
+        let mut buffer = [0u8; 1024];
+
+        'task: loop {
+
+            let epoll_events = &mut [epoll::EpollEvent::empty();256];
+
+            let event_count = match Self::ignore_eagain_and_eintr( || {
+
+                epoll::epoll_wait(self.epoll_fd.raw_fd(), epoll_events, -1).map_err(|e| {
+                    Error::from(e)
+                })
+
+            }) {
+                Ok(size) => size,
+                Err(e) => panic!("Epoll Error: {}", Error::from(e)),
+            };
+
+            for epoll_event in epoll_events[..event_count].iter() {
+                match EPollResult::from(epoll_event.data()) {
+                    EPollResult:: BluetoothController => {
+
+                        // received the data
+                        let len = match Self::ignore_eagain_and_eintr( || {
+                            read( self.adapter_fd.raw_fd(), &mut buffer).map_err( |e| { Error::from(e) })
+                        }) {
+                            Ok(val) => val,
+                            Err(e)  => panic!("Cannot read from Bluetooth Controller file descriptor: {}", Error::from(e)),
+                        };
+
+                        // The first byte is the indicator of the mssage type, next byte is the length of the
+                        // message, the rest is the hci message
+                        //
+                        // Any other values are logged (debug level) and then ignored (including
+                        // the sometimes manufacture specific 0xFF value)
+                        if let Ok(msg) = core::convert::TryInto::try_into(buffer[0])
+                        {
+                            match msg {
+                                CtrlMsgType::Command => {
+                                    panic!("Received a command message, the HCI adapter task \
+                                        should only receive ACL, Synchronous, or Event Data from a \
+                                        controller")
+                                },
+                                CtrlMsgType::Event => {
+                                    log::trace!("Processing received HCI data, type:'Event'");
+                                    self.event_processor.process(&buffer[1..len])
+                                },
+                                CtrlMsgType::ACLData => {
+                                    log::trace!("Processing received HCI data, type:'ACL DATA'");
+                                    match HciAclData::from_packet(&buffer[1..len]) {
+                                        Ok(hci_acl_data) => self.hci_data_recv.add_received(hci_acl_data),
+                                        Err(e) => log::error!("Failed to process hci acl packet: {}", e),
+                                    }
+                                },
+                                CtrlMsgType::SyncData => { log::error!("SCO data unimplemented")},
+                            }
+
+                            std::thread::yield_now();
+                        } else {
+                            log::warn!("Received unknown packet indicator type '{:#x}", buffer[0])
+                        }
+                    },
+
+                    EPollResult::TaskExit => {
+                        // Clear the block for the main task
+                        read( self.exit_fd.raw_fd(), &mut [0u8;8]).unwrap();
+                        break 'task;
+                    },
+                }
+            }
+        }
+    }
+}
+
+/// Bluetooth Host Controller Interface Adapter
+///
+/// Interfacing with the Bluetooth radio is done through an interface labeled as an adapter. This
+/// is the structure used to handle the Host Controller Interface (HCI) as specified in the
+/// Bluetooth specification.
+///
+/// Each Bluetooth adapter (if there is any) is assigned an identifier (just a number) by your
+/// system.
+#[derive(Clone,Debug)]
+pub struct HCIAdapter {
+    adapter_fd: ArcFileDesc,
+    exit_fd: ArcFileDesc,
+    epoll_fd: ArcFileDesc,
+    event_expecter: Arc<Mutex<event::EventExpecter>>,
+    hci_data_recv: RcvHciAclData,
+}
+
+impl From<usize> for HCIAdapter {
+
+    /// Create a HCIAdapter with the given bluetooth adapter id if an adapter exists
+    ///
+    /// Call "default" if the device id is unknown or any adapter is acceptable
+    ///
+    /// # Panics
+    /// There is no Bluetooth Adapter with the given device id
+    fn from( adapter_id: usize ) -> Self {
+
+        use nix::sys::eventfd::{EfdFlags, eventfd};
+        use nix::libc;
+        use nix::sys::epoll::{
+            epoll_create1,
+            epoll_ctl,
+            EpollCreateFlags,
+            EpollOp,
+            EpollEvent,
+            EpollFlags,
+        };
+
+        use std::convert::TryInto;
+
+        let device_fd = unsafe{ libc::socket(libc::AF_BLUETOOTH, libc::SOCK_RAW | libc::SOCK_CLOEXEC, device::BTPROTO_HCI) };
+
+        if device_fd < 0 {
+            panic!("Bluetooth not supported on this system");
+        }
+
+        let sa_p = &device::sockaddr_hci {
+            hci_family: libc::AF_BLUETOOTH as u16,
+            hci_dev: adapter_id as u16,
+            hci_channel: device::HCI_CHANNEL_USER as u16,
+        } as *const device::sockaddr_hci as *const libc::sockaddr;
+
+        let sa_len = std::mem::size_of::<device::sockaddr_hci>() as libc::socklen_t;
+
+        if let Err(e) = unsafe{ device::hci_dev_down(device_fd, adapter_id.try_into().unwrap() ) } {
+            panic!("Failed to close hci device '{}', {}", adapter_id, e );
+        }
+
+        if let Err(e) = unsafe{ device::hci_dev_up(device_fd, adapter_id.try_into().unwrap() ) } {
+            panic!("Failed to open hci device '{}', {}", adapter_id, e );
+        }
+
+        if let Err(e) = unsafe{ device::hci_dev_down(device_fd, adapter_id.try_into().unwrap() ) } {
+            panic!("Failed to close hci device '{}', {}", adapter_id, e );
+        }
+
+        if unsafe{ libc::bind(device_fd, sa_p, sa_len) } < 0 {
+            panic!("Failed to bind to HCI: {}", nix::errno::Errno::last() );
+        }
+
+        let exit_evt_fd = eventfd(0, EfdFlags::EFD_CLOEXEC).expect("eventfd failed");
+
+        let epoll_fd = epoll_create1(EpollCreateFlags::EPOLL_CLOEXEC).expect("epoll_create1 failed");
+
+        epoll_ctl(
+            epoll_fd,
+            EpollOp::EpollCtlAdd,
+            device_fd,
+            &mut EpollEvent::new(EpollFlags::EPOLLIN, EPollResult::BluetoothController.into())
+        ).expect("epoll_ctl failed");
+
+        epoll_ctl(
+            epoll_fd,
+            EpollOp::EpollCtlAdd,
+            exit_evt_fd,
+            &mut EpollEvent::new(EpollFlags::EPOLLIN, EPollResult::TaskExit.into())
+        ).expect("epoll_ctl failed");
+
+        let arc_adapter_fd = ArcFileDesc::from(device_fd);
+        let arc_exit_fd = ArcFileDesc::from(exit_evt_fd);
+        let arc_epoll_fd = ArcFileDesc::from(epoll_fd);
+
+        let (event_expecter, event_processor) = event::EventSetup::setup();
+
+        let data_receiver = RcvHciAclData::new();
+
+        AdapterThread {
+            adapter_fd: arc_adapter_fd.clone(),
+            exit_fd: arc_exit_fd.clone(),
+            epoll_fd: arc_epoll_fd.clone(),
+            event_processor,
+            hci_data_recv: data_receiver.clone(),
+        }
+        .spawn();
+
+        HCIAdapter {
+            adapter_fd: arc_adapter_fd,
+            exit_fd: arc_exit_fd,
+            epoll_fd: arc_epoll_fd,
+            event_expecter,
+            hci_data_recv: data_receiver,
+        }
+    }
+}
+
+/// Create a HCIAdapter object with the first bluetooth adapter returned by the system
+///
+/// # Panics
+/// * No bluetooth adapter exists on the system
+/// * The system couldn't allocate another file descriptor for the device
+impl Default for HCIAdapter {
+
+    fn default() -> Self {
+
+        let adapter_id = device::hci::get_dev_id(None)
+            .expect("No Bluetooth adapter found on this system");
+
+        HCIAdapter::from(adapter_id)
+    }
+}
+
+impl Drop for HCIAdapter {
+
+    fn drop(&mut self) {
+        // Send the exit signal.
+        // The value sent doesn't really matter (just that it is 8 bytes, not 0, and not !0 )
+        nix::unistd::write( self.exit_fd.raw_fd(), &[1u8;8]).unwrap();
+    }
+}
+
+impl bo_tie::hci::HostControllerInterface for HCIAdapter {
+
+    type SendCommandError = Error;
+    type ReceiveEventError = Error;
+
+    /// Send a command to the controller
+    ///
+    /// If there is no error, this function always returns true, which is why the waker parameter
+    /// isn't used. Overflowing the Bluetooth Controller buffer is sort of an accomplishment on linux...
+    fn send_command<D,W>(&self, cmd_data: &D, _: W) -> Result<bool, Self::SendCommandError>
+    where D: bo_tie::hci::CommandParameter,
+          W: Into<Option<std::task::Waker>>
+    {
+        use std::mem::size_of;
+
+        log::debug!("Sending command {:?}", D::COMMAND);
+
+        let oc_pair = D::COMMAND.as_opcode_pair();
+
+        log::trace!("ogf: {:x}", oc_pair.get_ogf());
+        log::trace!("ocf: {:x}", oc_pair.get_ocf());
+        log::trace!("parameter size: {}", size_of::<D::Parameter>());
+        log::trace!("parameter: {:x?}", unsafe { std::slice::from_raw_parts(&cmd_data.get_parameter() as *const D::Parameter as *mut u8, size_of::<D::Parameter>()) });
+
+        // send the command
+        device::hci::send_command(&self.adapter_fd.0, cmd_data)
+            .map(|_| true)
+            .map_err(|e| Error::from(e))
+    }
+
+    fn receive_event<P>(&self,
+        event: Option<events::Events>,
+        waker: &task::Waker,
+        matcher: Pin<Arc<P>>
+    ) -> Option<Result<events::EventsData, Self::ReceiveEventError>>
+    where P: bo_tie::hci::EventMatcher + Send + Sync + 'static
+    {
+        event::EventExpecter::expect_event(
+            self.event_expecter.clone(),
+            event,
+            waker,
+            matcher,
+        )
+    }
+}
+
+impl bo_tie::hci::HciAclDataInterface for HCIAdapter {
+
+    type SendAclDataError = nix::Error;
+    type ReceiveAclDataError = String;
+
+    fn send(&self, data: HciAclData) -> Result<usize, Self::SendAclDataError> {
+        use nix::sys::uio;
+        use nix::sys::socket;
+
+        let packet_indicator = &[ CtrlMsgType::ACLData.into() ];
+
+        let packet_data = &data.get_packet();
+
+        let io_vec = &[uio::IoVec::from_slice(packet_indicator), uio::IoVec::from_slice(packet_data)];
+
+        let flags = socket::MsgFlags::MSG_DONTWAIT;
+
+        socket::sendmsg(self.adapter_fd.raw_fd(), io_vec, &[], flags, None)
+    }
+
+    fn start_receiver(&self, handle: ConnectionHandle) {
+        self.hci_data_recv.add_connection_handle(handle, StayAround::Unlimited);
+    }
+
+    fn stop_receiver(&self, handle: &ConnectionHandle) {
+        self.hci_data_recv.remove_connection_handle(handle);
+    }
+
+    fn receive(&self, handle: &ConnectionHandle, waker: &task::Waker)
+    -> Option<Result<Vec<HciAclData>, Self::ReceiveAclDataError>>
+    {
+        self.hci_data_recv.get_received(handle, waker)
+    }
+}
+
+/// Stay around flag for received data
+///
+/// This is used to determine the state of the received ACL data. There are 3 states
+/// - `Unlimited`: Their is an 'unlimited' number of *saved* packets
+/// - `Limited`: A limited number of received packets are saved, after the limit is reached, a
+///              new packet causes the oldest packet to be dropped. This is a ring buffer, but
+///              `Limited` only stores a few number of packets at a time.
+///
+///              `Limited` can be upgraded to `Unlimited` without packet loss.
+///
+///              The associated value with `Limited` is the index of the start of the circle buffer
+#[derive(Debug,PartialEq,Eq,Clone,Copy)]
+enum StayAround {
+    Unlimited,
+    Limited,
+}
+
+#[derive(Debug)]
+enum PacketBuffer {
+    /// A circle buffer for limited storage of packets
+    ///
+    /// The associated `usize` is the index of the start of the ring.
+    Limited(Vec<HciAclData>, usize),
+    /// Unlimited storage
+    Unlimited(Vec<HciAclData>),
+}
+
+impl PacketBuffer {
+
+    fn make_unlimited(&mut self) {
+        match self {
+            Self::Limited(r_buff,start) => {
+
+                *self = if *start == 0 {
+                    Self::Unlimited(std::mem::replace(r_buff, Vec::new()))
+                } else {
+                    let mut v = r_buff.split_off(*start);
+
+                    v.append(r_buff);
+
+                    Self::Unlimited(v)
+                }
+            },
+            _ => (),
+        }
+    }
+
+    fn into_unlimited(mut self) -> Self {
+        self.make_unlimited();
+        self
+    }
+
+    fn add(&mut self, data: HciAclData) {
+        match self {
+            Self::Unlimited(ref mut v) => v.push(data),
+            Self::Limited(ref mut v, ref mut size) => {
+                if v.capacity() == v.len() {
+                    v[*size] = data;
+                   *size = (*size + 1) % v.len()
+                } else {
+                    v.push(data);
+                }
+            }
+        }
+    }
+}
+
+#[derive(Debug)]
+struct ConnectionRecvInfo {
+    received_packets: PacketBuffer,
+    waker: Option<task::Waker>,
+}
+
+impl ConnectionRecvInfo {
+
+    const LIMITED_CAPACITY:usize = 100;
+
+    /// Create a new ConnectionRecvInfo
+    ///
+    /// The `stay` input is used to indicate if this should continue to exist after data is taken
+    /// from it. The `stay` flag is used by
+    /// [`RcvHciAclData`](RcvHciAclData).
+    fn new(stay_around: StayAround) -> Self {
+        ConnectionRecvInfo {
+            received_packets: match stay_around {
+                StayAround::Unlimited => PacketBuffer::Unlimited(Vec::new()),
+                StayAround::Limited => PacketBuffer::Limited(Vec::with_capacity(Self::LIMITED_CAPACITY), 0),
+            },
+            waker: None,
+        }
+    }
+
+    /// Set the waker
+    ///
+    /// This will set the waker and upgrade the packet buffer to `Unlimited`
+    fn set_waker(&mut self, waker: &task::Waker) {
+        self.waker = Some(waker.clone());
+        self.received_packets.make_unlimited();
+    }
+
+    /// Get the next packet or set the waker
+    ///
+    /// This either returns all received packets or sets the waker and returns None.
+    ///
+    /// Regardless of the operation, the packet buffer is upgraded to `Unlimited`
+    fn get_data_or_set_waker(&mut self, waker: &task::Waker ) -> Option<Vec<HciAclData>> {
+
+        let recv_packs = match core::mem::replace(
+            &mut self.received_packets,
+            PacketBuffer::Unlimited(Vec::new()) )
+            .into_unlimited()
+        {
+            PacketBuffer::Unlimited(v) => v,
+            _ => panic!("Received unexpected Limited"),
+        };
+
+        match recv_packs.len() {
+            0 => { self.waker = Some(waker.clone()); None},
+            _ => Some(recv_packs)
+        }
+    }
+
+    /// Add data
+    fn add(&mut self, data: HciAclData ) {
+
+        self.received_packets.add(data);
+
+        if let Some(w) = self.waker.take() { w.wake(); }
+    }
+
+    fn using_limited_buffer(&self) -> bool {
+        match self.received_packets { PacketBuffer::Limited(_,_) => true, _ => false }
+    }
+}
+
+type AclDataChannels = HashMap<ConnectionHandle, ConnectionRecvInfo>;
+
+/// A structure for managing the reception of hci acl data packets for use with futures
+#[derive(Debug,Clone)]
+struct RcvHciAclData {
+    receive_channels: Arc<Mutex<AclDataChannels>>
+}
+
+impl RcvHciAclData {
+
+    fn new() -> Self {
+        RcvHciAclData { receive_channels: Arc::new( Mutex::new( AclDataChannels::new() )) }
+    }
+
+    /// Add a buffer to associated with `handle` for receiving ACL data
+    ///
+    /// This will create a buffer that will stay around to collect ACL data packets even when there
+    /// is no waker to wake a pending task to receive the received data.
+    ///
+    /// Only one buffer is set per handle. Calling this multiple of times doesn't drop the buffer,
+    /// however it may upgrade the buffer from `Limited` to `Unlimited` (but not the reverse).
+    ///
+    /// Any previously set waker is dropped.
+    ///
+    /// If an unlimited buffer already exists for the privided handle it cannot be downgraded
+    /// into a limited buffer. The buffer must be removed (with `remove_connection_handle`)
+    /// and then a *new* limited buffer can be made with this funciton.
+    fn add_connection_handle(&self, handle: ConnectionHandle, flag: StayAround) {
+        self.receive_channels.lock().as_mut()
+            .map( |rc| if let Some(rcv_info) = rc.get_mut(&handle) {
+                    if flag == StayAround::Unlimited {
+                        rcv_info.received_packets.make_unlimited()
+                    }
+                } else {
+                    rc.insert(handle, ConnectionRecvInfo::new(flag));
+                })
+            .or_else( |e| -> Result<_,()> { log_error_and_panic!("Failed to acquire lock: {}", e) })
+            .ok();
+    }
+
+    /// Remove the buffer associated with `handle`
+    ///
+    /// This needs to be called to delete the buffer created by `add_connection_handle`
+    ///
+    /// This should also be called for any buffer that was created by `get_received`, but in not
+    /// deleted by another call to `get_received`.
+    fn remove_connection_handle(&self, handle: &ConnectionHandle) {
+        self.receive_channels.lock().as_mut()
+            .and_then( |rc| Ok( rc.remove( &handle) ) )
+            .or_else( |e| -> Result<_,()> { log_error_and_panic!("Failed to acquire lock: {}", e) })
+            .ok();
+    }
+
+    /// Try to get a received packet
+    ///
+    /// If there is a packet to be received for the provided connection handle, then an HciAclData
+    /// packet will be returned. If there are no packets to be received, then no packet is returned
+    /// but the provided waker will be used when a packet is ready to be received. Whoever is woken
+    /// will need to call this function again to get the received data. If data is returned, the
+    /// provided waker is ignored.
+    fn get_received( &self, handle: &ConnectionHandle, waker: &task::Waker )
+    -> Option< Result<Vec<HciAclData>, String> >
+    {
+        let mut rc_gaurd = match self.receive_channels.lock() {
+            Ok(gaurd) => gaurd,
+            Err(e) => log_error_and_panic!("Failed to acquire 'receive_channels' lock: {}", e),
+        };
+
+        let opt_data = rc_gaurd.get_mut(handle);
+
+        let mut remove_cri = false;
+
+        let ret = if opt_data.is_some() { // If the buffer exists then check if there is any data
+            opt_data.and_then( |ri|
+                ri.get_data_or_set_waker( waker )
+                    .and_then( |d| {
+                        Some(Ok(d))
+                    })
+                    .and_then( |ret| {
+                        remove_cri = ri.using_limited_buffer();
+                        Some(ret)
+                    })
+            )
+        } else { // The buffer doesn't exist, so create an Limited buffer
+            let mut cri = ConnectionRecvInfo::new(StayAround::Limited);
+            cri.set_waker(waker);
+            rc_gaurd.insert( *handle, cri);
+            None
+        };
+
+        // The handle is associated with a temporary buffer so it should be deleted
+        if remove_cri { rc_gaurd.remove(handle); }
+
+        ret
+    }
+
+    /// Add a received packet
+    ///
+    /// This is used by the
+    /// [`AdapterThread`](AdapterThread)
+    /// to add ACL Data packets that were received from the controller.
+    fn add_received( &self, packet: HciAclData ) {
+        match self.receive_channels.lock().as_mut()
+        {
+            Ok( rc ) => {
+
+                let handle = *packet.get_handle();
+
+                if let Some(recv_info) = rc.get_mut(&handle) {
+                    recv_info.add( packet )
+                } else {
+                    let mut recv_info = ConnectionRecvInfo::new(StayAround::Limited);
+
+                    recv_info.add( packet );
+
+                    rc.insert(handle, recv_info);
+                }
+            }
+            Err(lock_e) =>
+                log_error_and_panic!("Failed to acquire lock: {}", lock_e),
+        }
+    }
+}
+
+/// A token to keep track of what waker (from futres), if any, should be triggered when an event
+/// is received from the bluetooth controller
+///
+/// An instance must be wrapped in Arc-Mutex/RwLock to be multi-thread safe (per the usual)
+#[derive(Clone,Debug)]
+struct WakerToken {
+    waker: Option<task::Waker>,
+    waker_triggered: bool,
+}
+
+impl WakerToken {
+
+    /// Trigger the waker if there is a waker.
+    ///
+    /// A trigger flag is set by this method to indicate to the method set_waker that it needs
+    /// to immediately call the wake method of its waker parameter.
+    fn trigger(&mut self) {
+
+        self.waker_triggered = true;
+
+        if let Some(waker) = self.waker.take() {
+            log::debug!("Invoking Context waker");
+            waker.wake()
+        }
+    }
+
+    /// Determine if the trigger method was called or an error occurred
+    fn triggered(&self) -> bool {
+        self.waker_triggered
+    }
+
+    /// Attempt to change the waker
+    ///
+    /// This will change the waker if the current waker exists but it would not wake the same
+    /// context as input `wake`. There is no purpose in updating the waker if the current waker is
+    /// None as the prior waker was already triggered. Returns true if the waker was updated.
+    fn change_waker(&mut self, waker: &task::Waker) -> bool {
+        if let Some(ref mut self_waker) = self.waker {
+
+            if waker.will_wake(self_waker) {
+                *self_waker = waker.clone();
+                true
+            } else {
+                false
+            }
+
+        } else {
+            false
+        }
+    }
+}
+
+impl From<task::Waker> for WakerToken {
+
+    /// Create a default waker token. No Waker object is supplied so instead the function
+    /// triggered must be checked to see if trigger was called.
+    fn from(waker: task::Waker) -> Self {
+        WakerToken {
+            waker: Some(waker),
+            waker_triggered: false,
+        }
+    }
+}