--- conflicted
+++ resolved
@@ -246,31 +246,18 @@
 }
 
 #[derive(Debug)]
-<<<<<<< HEAD
-pub enum HciAclPacketError {
-=======
-pub enum HciACLPacketConvertError {
->>>>>>> 2f5adf7c
+pub enum HciACLPacketError {
     PacketTooSmall,
     InvalidBroadcastFlag,
     InvalidConnectionHandle(&'static str),
 }
 
-<<<<<<< HEAD
-impl Display for HciAclPacketError {
+impl Display for HciACLPacketError {
     fn fmt(&self, f: &mut core::fmt::Formatter) -> core::fmt::Result {
         match self {
-            HciAclPacketError::PacketTooSmall => write!(f, "Packet is too small to be a valid HCI ACL Data"),
-            HciAclPacketError::InvalidBroadcastFlag => write!(f, "Packet has invalid broadcast Flag"),
-            HciAclPacketError::InvalidConnectionHandle(reason) => {
-=======
-impl Display for HciACLPacketConvertError {
-    fn fmt(&self, f: &mut core::fmt::Formatter) -> core::fmt::Result {
-        match self {
-            HciACLPacketConvertError::PacketTooSmall => write!(f, "Packet is too small to be a valid HCI ACL Data"),
-            HciACLPacketConvertError::InvalidBroadcastFlag => write!(f, "Packet has invalid broadcast Flag"),
-            HciACLPacketConvertError::InvalidConnectionHandle(reason) => {
->>>>>>> 2f5adf7c
+            HciACLPacketError::PacketTooSmall => write!(f, "Packet is too small to be a valid HCI ACL Data"),
+            HciACLPacketError::InvalidBroadcastFlag => write!(f, "Packet has invalid broadcast Flag"),
+            HciACLPacketError::InvalidConnectionHandle(reason) => {
                 write!(f, "Invalid connection handle, {}", reason)
             }
         }
@@ -353,11 +340,7 @@
         self.broadcast_flag
     }
 
-<<<<<<< HEAD
-    /// Convert the `HciAclData` into a raw packet
-=======
-    /// Convert the HciACLData into a raw packet
->>>>>>> 2f5adf7c
+    /// Convert the `HciACLData` into a raw packet
     ///
     /// This will convert HciACLData into a packet that can be sent between the host and controller.
     pub fn get_packet(&self) -> alloc::vec::Vec<u8> {
@@ -376,8 +359,7 @@
         v
     }
 
-<<<<<<< HEAD
-    /// Convert the `HciAclData` into a packet iterator
+    /// Convert the `HciACLData` into a packet iterator
     ///
     /// The return is an iterator over the bytes send over the interface between the host and
     /// controller.
@@ -448,17 +430,10 @@
 
 
     /// Attempt to create a `HciAclData`
-=======
-    /// Attempt to create a `HciACLData`
->>>>>>> 2f5adf7c
     ///
     /// A `HciACLData` is created if the packet is in the correct HCI ACL data packet format. If
     /// not, then an error is returned.
-<<<<<<< HEAD
-    pub fn try_from_packet(packet: &[u8]) -> Result<Self, HciAclPacketError> {
-=======
-    pub fn from_packet(packet: &[u8]) -> Result<Self, HciACLPacketConvertError> {
->>>>>>> 2f5adf7c
+    pub fn from_packet(packet: &[u8]) -> Result<Self, HciACLPacketError> {
         const HEADER_SIZE: usize = 4;
 
         if packet.len() >= HEADER_SIZE {
@@ -466,22 +441,14 @@
 
             let connection_handle = match common::ConnectionHandle::try_from(first_2_bytes & 0xFFF) {
                 Ok(handle) => handle,
-<<<<<<< HEAD
-                Err(e) => return Err(HciAclPacketError::InvalidConnectionHandle(e)),
-=======
-                Err(e) => return Err(HciACLPacketConvertError::InvalidConnectionHandle(e)),
->>>>>>> 2f5adf7c
+                Err(e) => return Err(HciACLPacketError::InvalidConnectionHandle(e)),
             };
 
             let packet_boundary_flag = ACLPacketBoundary::from_shifted_val(first_2_bytes);
 
             let broadcast_flag = match ACLBroadcastFlag::try_from_shifted_val(first_2_bytes) {
                 Ok(flag) => flag,
-<<<<<<< HEAD
-                Err(_) => return Err(HciAclPacketError::InvalidBroadcastFlag),
-=======
-                Err(_) => return Err(HciACLPacketConvertError::InvalidBroadcastFlag),
->>>>>>> 2f5adf7c
+                Err(_) => return Err(HciACLPacketError::InvalidBroadcastFlag),
             };
 
             let data_length = <u16>::from_le_bytes([packet[2], packet[3]]) as usize;
@@ -493,11 +460,7 @@
                 payload: packet[HEADER_SIZE..(HEADER_SIZE + data_length)].to_vec(),
             })
         } else {
-<<<<<<< HEAD
-            Err(HciAclPacketError::PacketTooSmall)
-=======
-            Err(HciACLPacketConvertError::PacketTooSmall)
->>>>>>> 2f5adf7c
+            Err(HciACLPacketError::PacketTooSmall)
         }
     }
 
@@ -1233,11 +1196,7 @@
 #[cfg_attr(docsrs, doc(cfg(feature = "flow-ctrl")))]
 impl<I, M> HostInterface<I, M>
 where
-<<<<<<< HEAD
-    I: HciAclDataInterface + PlatformInterface + Send + Sync + Unpin + 'static,
-=======
-    I: HciACLDataInterface + HostControllerInterface + Send + Sync + Unpin + 'static,
->>>>>>> 2f5adf7c
+    I: HciACLDataInterface + PlatformInterface + Send + Sync + Unpin + 'static,
     M: for<'a> AsyncLock<'a> + 'static,
 {
     /// Create a new HostInterface
