--- conflicted
+++ resolved
@@ -46,12 +46,7 @@
 use crate::hci::{ACLBroadcastFlag, AsyncLock, EventMatcher};
 use crate::{
     hci::{
-<<<<<<< HEAD
-        common::ConnectionHandle, AclPacketBoundary, HciAclData, HciAclDataInterface, HostInterface, PlatformInterface,
-=======
-        common::ConnectionHandle, ACLPacketBoundary, HciACLData, HciACLDataInterface, HostControllerInterface,
-        HostInterface,
->>>>>>> 2f5adf7c
+        common::ConnectionHandle, ACLPacketBoundary, HciACLData, HciACLDataInterface, HostInterface, PlatformInterface,
     },
     l2cap::BasicInfoFrame,
 };
@@ -298,11 +293,7 @@
     /// must be made to the inner `HostInterface`.
     pub async fn initialize<I>(hi: &mut HostInterface<I, M>)
     where
-<<<<<<< HEAD
         I: PlatformInterface + HciAclDataInterface + 'static,
-=======
-        I: HostControllerInterface + HciACLDataInterface + 'static,
->>>>>>> 2f5adf7c
         M: 'static,
     {
         use crate::hci::{info_params::read_buffer_size, le::mandatory::read_buffer_size as le_read_buffer_size};
@@ -541,11 +532,7 @@
     use super::*;
     use crate::hci::events::{Events, EventsData, Multiple, NumberOfCompletedPacketsData};
     use crate::hci::{
-<<<<<<< HEAD
-        events, opcodes, CommandParameter, EventMatcher, HciAclDataInterface, HostInterface, PlatformInterface,
-=======
-        events, opcodes, CommandParameter, EventMatcher, HciACLDataInterface, HostControllerInterface, HostInterface,
->>>>>>> 2f5adf7c
+        events, opcodes, CommandParameter, EventMatcher, HciACLDataInterface, HostInterface, PlatformInterface,
     };
     use std::sync::Mutex;
 
