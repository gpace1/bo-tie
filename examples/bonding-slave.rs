<<<<<<< HEAD
use bo_tie::hci;
use futures::lock::Mutex;
use std::collections::HashSet;
use std::sync::Arc;
use std::time::Duration;

#[derive(Clone)]
struct Bonder {
    hi: Arc<hci::HostInterface<bo_tie_linux::HCIAdapter>>,
    event_mask: Arc<Mutex<HashSet<hci::cb::set_event_mask::EventMask>>>,
    le_event_mask: Arc<Mutex<HashSet<hci::events::LEMeta>>>,
    handle: Arc<Mutex<Option<hci::common::ConnectionHandle>>>,
    abort_server_handle: Arc<Mutex<Option<futures::future::AbortHandle>>>,
}

impl Bonder {

    /// Enable/Disable the provided events
    async fn set_events(&self, events: &[hci::cb::set_event_mask::EventMask], enable: bool) {
        use hci::cb::set_event_mask::{self, EventMask};

        let events: Vec<EventMask> = {
            let mut gaurd = self.event_mask.lock().await;

            if enable {
                events.iter().for_each(|e| { gaurd.insert(*e); } );
            } else {
                events.iter().for_each(|e| { gaurd.insert(*e); } );
            }

            gaurd.iter().copied().collect()
        };

        set_event_mask::send(&self.hi, &events).await.expect("failed to set event mask")
    }

    /// Enable/Disable the provided le events
    async fn set_le_events(&self, events: &[hci::events::LEMeta], enable: bool) {
        use hci::le::mandatory::set_event_mask;
        use hci::events::LEMeta;

        let le_events: Vec<LEMeta> = {
            let mut gaurd = self.le_event_mask.lock().await;

            if enable {
                events.iter().for_each(|e| { gaurd.insert(*e); } );
            } else {
                events.iter().for_each(|e| { gaurd.insert(*e); } );
            }

            gaurd.iter().copied().collect()
        };

        set_event_mask::send(&self.hi, &le_events).await.expect("failed to set le event mask")
    }

    async fn init_events(&self) {
        use hci::cb::set_event_mask::EventMask;
        use hci::events::LEMeta;

        self.set_events( &[
                EventMask::DisconnectionComplete,
                EventMask::EncryptionChange,
                EventMask::EncryptionKeyRefreshComplete,
                EventMask::LEMeta,
            ],
            true
        ).await;

        self.set_le_events( &[
                LEMeta::ConnectionComplete,
                LEMeta::LongTermKeyRequest,
                LEMeta::RemoteConnectionParameterRequest,
            ],
            true
        ).await;
    }

    /// Starting advertising
    ///
    /// This advertising is for connecting with a bluetooth device that has not been bonded with
    /// this device (or lost bonding information).
    async fn start_advertising<'a>(
        self,
        advertised_address: bo_tie::BluetoothDeviceAddress,
        advertised_name: &'a str )
    {
        use hci::le::transmitter:: {
            set_advertising_data,
            set_advertising_parameters,
            set_advertising_enable,
            set_random_address,
        };
        use bo_tie::gap::advertise;

        let adv_name = advertise::local_name::LocalName::new(advertised_name, false);

        let mut adv_flags = advertise::flags::Flags::new();

        // This is the flag specification for a LE-only, limited discoverable advertising.
        // All core flags are deliberately set here, but the default is disabled.
        adv_flags.get_core(advertise::flags::CoreFlags::LELimitedDiscoverableMode).enable();
        adv_flags.get_core(advertise::flags::CoreFlags::LEGeneralDiscoverableMode).disable();
        adv_flags.get_core(advertise::flags::CoreFlags::BREDRNotSupported).enable();
        adv_flags.get_core(advertise::flags::CoreFlags::ControllerSupportsSimultaniousLEAndBREDR).disable();
        adv_flags.get_core(advertise::flags::CoreFlags::HostSupportsSimultaniousLEAndBREDR).disable();

        let mut adv_data = set_advertising_data::AdvertisingData::new();

        adv_data.try_push(adv_flags).unwrap();
        adv_data.try_push(adv_name).unwrap();

        set_advertising_enable::send(&self.hi, false).await.unwrap();

        set_random_address::send(&self.hi, advertised_address).await.unwrap();

        set_advertising_data::send(&self.hi, adv_data).await.unwrap();

        let mut adv_prams = set_advertising_parameters::AdvertisingParameters::default();

        adv_prams.own_address_type = bo_tie::hci::le::common::OwnAddressType::RandomDeviceAddress;

        set_advertising_parameters::send(&self.hi, adv_prams).await.unwrap();

        set_advertising_enable::send(&self.hi, true).await.unwrap();
    }

    async fn connection_update_request(self) {

        use hci::le::con_pram_req::remote_connection_parameter_request_reply::{
            send,
            CommandParameters
        };
        use hci::common::{
            ConnectionInterval,
            ConnectionLatency,
            SupervisionTimeout,
        };
        use hci::le::common::ConnectionEventLength;
        use hci::events::EventsData::LEMeta;
        use hci::events::LEMeta::RemoteConnectionParameterRequest;
        use hci::events::LEMetaData::RemoteConnectionParameterRequest as RCPReqData;

        loop {
            let event = self.hi.wait_for_event(RemoteConnectionParameterRequest.into(), None).await;

            match event {
                Ok(LEMeta(RCPReqData(e))) => {
                    let cp = CommandParameters {
                        handle: e.connection_handle,
                        interval_min: ConnectionInterval::try_from(400).unwrap(),
                        interval_max: ConnectionInterval::try_from(400).unwrap(),
                        latency: ConnectionLatency::try_from(0).unwrap(),
                        timeout: SupervisionTimeout::try_from_duration(Duration::from_secs(5)).unwrap(),
                        ce_len: ConnectionEventLength { minimum: 0, maximum: 0xFFFF },
                    };

                    send(&self.hi, cp).await
                    .err()
                    .map(|e| log::error!("LE Connection Parameter Request Reply failed: {:?}", e) );
                }
                e => log::error!("Received unexpected event or error: {:?}", e)
            }

        }
    }

    // For simplicity, I've left the race condition in here. There could be a case where the connection
    // is made and the ConnectionComplete event isn't propicated & processed
    async fn wait_for_connection(&self)
    -> Result<hci::events::LEConnectionCompleteData, impl std::fmt::Display>
    {
        use hci::events::LEMeta::ConnectionComplete;
        use hci::events::{EventsData,LEMetaData};
        use hci::le::transmitter::set_advertising_enable;

        println!("Waiting for a connection (timeout is 60 seconds)");

        let evt_rsl = self.hi.wait_for_event(ConnectionComplete.into(), Duration::from_secs(60)).await;

        match evt_rsl {
            Ok(event) => {
                if let EventsData::LEMeta(LEMetaData::ConnectionComplete(event_data)) = event {

                    *self.handle.lock().await = event_data.connection_handle.clone().into();

                    set_advertising_enable::send(&self.hi, false).await.unwrap();

                    Ok(event_data)
                }
                else {
                    Err(format!("Received the incorrect event {:?}", event))
                }
            }
            Err(e) => {
                Err(format!("Timeout Occured: {:?}", e))
            }
        }
    }

    async fn disconnect(&self)
    {
        use hci::le::connection::disconnect;

        if let Some(abort_handle) = self.abort_server_handle.try_lock().and_then(|mut g| g.take()) {
            abort_handle.abort()
        }

        if let Some(connection_handle) = self.handle.try_lock().and_then(|mut g| g.take()) {
            let prams = disconnect::DisconnectParameters {
                connection_handle,
                disconnect_reason: disconnect::DisconnectReason::RemoteUserTerminatedConnection,
            };

            disconnect::send(&self.hi, prams).await.err()
                .map(|e| log::error!("Failed to disconnect: {:?}", e));
        }
    }

    async fn process_acl_data<C>(
        &self,
        connection_channel: &C,
        att_server: &mut bo_tie::gatt::Server<'_,C>,
        slave_security_manager: &mut bo_tie::sm::responder::SlaveSecurityManager<'_,C>
    ) -> Option<u128>
    where C: bo_tie::l2cap::ConnectionChannel
    {
        use bo_tie::l2cap::{ChannelIdentifier, LeUserChannelIdentifier};

        let acl_data_vec = connection_channel.future_receiver().await.unwrap();
        let mut ret = None;

        for acl_data in acl_data_vec {
            match acl_data.get_channel_id() {
                ChannelIdentifier::LE(LeUserChannelIdentifier::AttributeProtocol) =>
                    match att_server.process_acl_data(&acl_data) {
                        Ok(_) => (),
                        Err(e) => log::error!("Cannot process acl data for ATT, '{}'", e),
                    }
                ChannelIdentifier::LE(LeUserChannelIdentifier::SecurityManagerProtocol) =>
                    match slave_security_manager.process_command(acl_data.get_payload()) {
                        Ok(None) => (),
                        Err(e) => log::error!("Cannot process acl data for SM, '{:?}'", e),
                        Ok(Some(db_entry)) => ret = db_entry.get_ltk()
                    }
                _ => (),
            }
        }

        ret
    }

    async fn await_ltk_request(&self, ch: hci::common::ConnectionHandle) -> bool {
        use hci::le::encryption::long_term_key_request_negative_reply;
        use hci::events::{EventsData, LEMeta, LEMetaData};

        let event = self.hi.wait_for_event(LEMeta::LongTermKeyRequest.into(), None).await;

        log::trace!("Received Long Term Key Request");

        match event {
            Ok(EventsData::LEMeta(LEMetaData::LongTermKeyRequest(ltk_req))) if ltk_req.connection_handle == ch => {
                true
            },
            Ok(EventsData::LEMeta(LEMetaData::LongTermKeyRequest(ltk_req))) => {
                long_term_key_request_negative_reply::send(&self.hi, ltk_req.connection_handle).await.unwrap();
                false
            },
            Ok(e) => {
                log::error!("Received incorrect event {:?}", e);
                false
            },
            Err(e) => panic!("Event error: {:?}", e),
        }
    }

    async fn send_ltk(
        &self,
        ch: hci::common::ConnectionHandle,
        ltk: Option<u128>,
    ){
        use hci::le::encryption::long_term_key_request_reply;
        use hci::le::encryption::long_term_key_request_negative_reply;

        match ltk {
            Some(ltk) => { long_term_key_request_reply::send(&self.hi, ch, ltk).await.unwrap(); },
            None => { long_term_key_request_negative_reply::send(&self.hi, ch).await.unwrap(); }
        }
    }

    async fn await_encryption(&self, ch: hci::common::ConnectionHandle) -> bool
    {
        use hci::events::Events::EncryptionChange;
        use hci::events::LEMeta;
        use hci::events::EventsData::EncryptionChange as EC;
        use hci::common::EncryptionLevel::{AESCCM, Off};

        let evnt = self.hi.wait_for_event(EncryptionChange, None).await;

        match evnt {
            Ok(EC(e_data)) =>
                match (e_data.encryption_enabled.get_for_le(), e_data.connection_handle) {
                    (AESCCM, handle) if ch == handle => {

                        // removing connection complete event
                        self.set_le_events(&[LEMeta::ConnectionComplete], false).await;

                        true
                    },
                    (Off, _) => (false),
                    (e, h) => {
                        log::error!("Using encrypt {:?} for handle {:?}, expected {:?}", e, h, ch);
                        false
                    },
                },
            _ => {
                log::error!("Expected EncryptinoChange event");
                false
            }
        }
    }

    /// Server loop
    ///
    /// # Note
    /// Does not return
    async fn server_loop(
        self,
        this_address: bo_tie::BluetoothDeviceAddress,
        local_name: &'static str,
        connect_complete_data: hci::events::LEConnectionCompleteData,
    ) {
        use futures::future::FutureExt;

        let connection_channel = self.hi.new_le_acl_connection_channel(&connect_complete_data);

        let mut gatt_server = gatt_server_init(&connection_channel, local_name);

        let sm = bo_tie::sm::SecurityManager::new(Vec::new());

        let mut slave_sm = sm.new_slave_builder(
            &connection_channel,
            &connect_complete_data.peer_address,
            connect_complete_data.peer_address_type == hci::events::LEConnectionAddressType::RandomDeviceAddress,
            &this_address,
            true // this example used a random address for advertising
        )
        .set_min_and_max_encryption_key_size(16,16).unwrap()
        .create_security_manager();

        let mut ltk = None;
        let mut encrypted = false;
        let mut irk_sent = false;

        let ch = connect_complete_data.connection_handle;

        let mut e = Box::pin( self.await_encryption(ch).fuse() );

        let mut l = Box::pin( self.await_ltk_request(ch).fuse() );

        loop {
            let a = self.process_acl_data(&connection_channel, &mut gatt_server, &mut slave_sm).fuse();

            futures::select!{
                a_res = Box::pin(a) => ltk = a_res,

                e_res = e => encrypted = e_res,

                l_res = l => if l_res { self.send_ltk(ch, ltk).await },
            };

            slave_sm.set_encrypted(encrypted);

            if encrypted && irk_sent == false {
                println!("Sending IRK to Master");

                if slave_sm.send_irk() {
                    irk_sent = true;
                } else {
                    log::error!("Failed to send IRK");
                }
            }
        }
    }

    async fn abortable_server_loop(
        self,
        this_address: bo_tie::BluetoothDeviceAddress,
        local_name: &'static str,
        connect_complete_data: hci::events::LEConnectionCompleteData,
    ) {
        use futures::future::{Abortable, AbortHandle, Aborted};

        let (abort_handle, abort_registration) = AbortHandle::new_pair();

        *self.abort_server_handle.lock().await = Some(abort_handle);

        Abortable::new( self.server_loop(this_addres, local_name, connect_complete_data) ).await
            .ok();
    }

    async fn advertising_with_privacy(
        &self,
        peer_address: bo_tie::BluetoothDeviceAddress,
        peer_address_is_public: bool,
        peer_irk: Option<u128>,
        local_irk: u128,
    ) {
        use hci::le::{
            common::{
                OwnAddressType
            },
            transmitter::{
                set_advertising_enable,
                set_advertising_parameters::{self, PeerAddressType},
            },
            privacy::{
                PeerIdentityAddressType,
                add_device_to_resolving_list,
                set_address_resolution_enable
            }
        };
        use hci::events::LEMeta::EnhancedConnectionComplete;
        use hci::events::EventsData;
        use hci::events::LEMetaData::EnhancedConnectionComplete as ECCData;

        self.set_le_events( &[EnhancedConnectionComplete], true ).await;

        set_advertising_enable::send(&self.hi, false).await.unwrap();

        let resolve_list_param = add_device_to_resolving_list::Parameter {
            identity_address_type: if peer_address_is_public {
                    PeerIdentityAddressType::PublicIdentityAddress
                } else {
                    PeerIdentityAddressType::RandomStaticIdentityAddress
                },
            peer_identity_address: peer_address,
            peer_irk: peer_irk.unwrap_or_default(),
            local_irk,
        };

        add_device_to_resolving_list::send(&self.hi, resolve_list_param).await.unwrap();

        set_address_resolution_enable::send(&self.hi, true).await.unwrap();

        let mut advertise_param = set_advertising_parameters::AdvertisingParameters::default();

        advertise_param.own_address_type = OwnAddressType::RPAFromLocalIRKRA;
        advertise_param.peer_address_type = if peer_address_is_public {
                PeerAddressType::PublicAddress
            } else {
                PeerAddressType::RandomAddress
            };
        advertise_param.peer_address = peer_address;

        set_advertising_parameters::send(&self.hi, advertise_param).await.unwrap();

        set_advertising_enable::send(&self.hi, true).await.unwrap();

        match self.hi.wait_for_event(EnhancedConnectionComplete.into(), Duration::from_secs(10)).await {
            Err(e) => log::error!("Failed to receive EnhancedConnectionComplete: {:?}", e),
            Ok(EventsData::LEMeta(ECCData(event_data))) => {
                if event_data.status == hci::error::Error::NoError {
                    *self.handle.lock().await = Some(event_data.connection_handle);
                } else {
                    log::error!("Received bad enhanced connection: {}", event_data.status);
                }
            },
            Ok(e) => log::error!("Received unexpected event: {:?}", e),
        }

        set_advertising_enable::send(&self.hi, false).await.unwrap();

        self.set_le_events( &[EnhancedConnectionComplete], false ).await;

        set_address_resolution_enable::send(&self.hi, false).await.unwrap();
    }

    fn setup_signal_handle(self)
    {
        use hci::le::transmitter::set_advertising_enable;

        simple_signal::set_handler(&[simple_signal::Signal::Int, simple_signal::Signal::Term],
            move |_| {

                // Cancel advertising if advertising
                if let Err(e) = futures::executor::block_on(set_advertising_enable::send(&self.hi, false)) {
                    log::error!("Failed to stop advertising: {:?}", e);
                }

                futures::executor::block_on(self.disconnect());

                println!("Exiting example");

                std::process::exit(0);
            }
        );
    }
}

/// Initialize a basic the GATT Server
fn gatt_server_init<'c, C>(channel: &'c C, local_name: &str) -> bo_tie::gatt::Server<'c, C>
where C: bo_tie::l2cap::ConnectionChannel
{
    use bo_tie::{gatt, att};

    let gsb = gatt::GapServiceBuilder::new(local_name, None);

    let mut server = gatt::ServerBuilder::new_with_gap(gsb).make_server(channel, 256);

    server.as_mut().give_permission_to_client(att::AttributePermissions::Read);

    server
}

fn main() {
    use simplelog::{TermLogger, LevelFilter, Config, TerminalMode};
    use futures::task::SpawnExt;

    TermLogger::init( LevelFilter::Trace, Config::default(), TerminalMode::Mixed ).unwrap();

    let local_name = "Bonding Test";

    let advertise_address = [0x70, 0x92, 0x07, 0x23, 0xac, 0xc3];

    let bonder = Bonder {
        hi: Arc::new(hci::HostInterface::default()),
        handle: Arc::new(Mutex::new(None)),
        event_mask: Arc::new(Mutex::new(HashSet::new())),
        le_event_mask: Arc::new(Mutex::new(HashSet::new())),
    };

    bonder.clone().setup_signal_handle();

    let mut thread_pool = futures::executor::ThreadPool::new().expect("Failed to create ThreadPool");

    println!("This public address: {:x?}", advertise_address);

    // Wait for events to be initialized.
    thread_pool.run( bonder.init_events() );

    // Conection Update Request will run forever (effectively in the background).
    thread_pool.spawn( bonder.clone().connection_update_request() ).unwrap();

    thread_pool.spawn( Box::pin(bonder.clone().start_advertising(advertise_address, local_name)) ).unwrap();

    // `Run` here will wait for a connection to be made before proceeding. `wait_for_connection`
    // will disable advertising also when a connection is made.
    match thread_pool.run( bonder.wait_for_connection() ) {
        Ok(event_data) => {
            loop {
                use hci::events::Events::DisconnectionComplete;

                let server_loop_fut = bonder.clone()
                    .abortable_server_loop(
                        advertise_address,
                        local_name,
                        event_data
                    );

                thread_pool.spawn( server_loop_fut ).unwrap();

                println!("Device Connected! (use ctrl-c to disconnect and exit)");

                thread_pool.run(bonder.hi.wait_for_event(DisconnectionComplete, None)).unwrap();

                thread_pool.run(advertising_with_privacy())
            }
        },
        Err(err) => println!("Error: {}", err),
    };
}
=======
use bo_tie::hci;
use futures::lock::Mutex;
use std::collections::HashSet;
use std::sync::Arc;
use std::time::Duration;

#[derive(Clone)]
struct Bonder {
    hi: Arc<hci::HostInterface<bo_tie_linux::HCIAdapter>>,
    event_mask: Arc<Mutex<HashSet<hci::cb::set_event_mask::EventMask>>>,
    le_event_mask: Arc<Mutex<HashSet<hci::events::LEMeta>>>,
    handle: Arc<Mutex<Option<hci::common::ConnectionHandle>>>,
    abort_server_handle: Arc<Mutex<Option<futures::future::AbortHandle>>>,
    irks: Arc<Mutex<(Option<u128>, Option<u128>)>>
}

impl Bonder {
    fn new() -> Self {
        Bonder {
            hi: Arc::new(hci::HostInterface::default()),
            handle: Arc::new(Mutex::new(None)),
            event_mask: Arc::new(Mutex::new(HashSet::new())),
            le_event_mask: Arc::new(Mutex::new(HashSet::new())),
            abort_server_handle: Arc::new(Mutex::new(None)),
            irks: Arc::new(Mutex::new((None, None))),
        }
    }
}

impl Bonder {

    /// Enable/Disable the provided events
    async fn set_events(&self, events: &[hci::cb::set_event_mask::EventMask], enable: bool) {
        use hci::cb::set_event_mask::{self, EventMask};

        let events: Vec<EventMask> = {
            let mut gaurd = self.event_mask.lock().await;

            if enable {
                events.iter().for_each(|e| { gaurd.insert(*e); } );
            } else {
                events.iter().for_each(|e| { gaurd.insert(*e); } );
            }

            gaurd.iter().copied().collect()
        };

        set_event_mask::send(&self.hi, &events).await.expect("failed to set event mask")
    }

    /// Enable/Disable the provided le events
    async fn set_le_events(&self, events: &[hci::events::LEMeta], enable: bool) {
        use hci::le::mandatory::set_event_mask;
        use hci::events::LEMeta;

        let le_events: Vec<LEMeta> = {
            let mut gaurd = self.le_event_mask.lock().await;

            if enable {
                events.iter().for_each(|e| { gaurd.insert(*e); } );
            } else {
                events.iter().for_each(|e| { gaurd.insert(*e); } );
            }

            gaurd.iter().copied().collect()
        };

        set_event_mask::send(&self.hi, &le_events).await.expect("failed to set le event mask")
    }

    async fn init_events(&self) {
        use hci::cb::set_event_mask::EventMask;
        use hci::events::LEMeta;

        self.set_events( &[
                EventMask::DisconnectionComplete,
                EventMask::EncryptionChange,
                EventMask::EncryptionKeyRefreshComplete,
                EventMask::LEMeta,
            ],
            true
        ).await;

        self.set_le_events( &[
                LEMeta::ConnectionComplete,
                LEMeta::LongTermKeyRequest,
                LEMeta::RemoteConnectionParameterRequest,
            ],
            true
        ).await;
    }

    /// Starting advertising
    ///
    /// This advertising is for connecting with a bluetooth device that has not been bonded with
    /// this device (or lost bonding information).
    async fn start_advertising<'a>(
        self,
        advertised_address: bo_tie::BluetoothDeviceAddress,
        advertised_name: &'a str )
    {
        use hci::le::transmitter:: {
            set_advertising_data,
            set_advertising_parameters,
            set_advertising_enable,
            set_random_address,
        };
        use bo_tie::gap::advertise;

        let adv_name = advertise::local_name::LocalName::new(advertised_name, false);

        let mut adv_flags = advertise::flags::Flags::new();

        // This is the flag specification for a LE-only, limited discoverable advertising.
        // All core flags are deliberately set here, but the default is disabled.
        adv_flags.get_core(advertise::flags::CoreFlags::LELimitedDiscoverableMode).enable();
        adv_flags.get_core(advertise::flags::CoreFlags::LEGeneralDiscoverableMode).disable();
        adv_flags.get_core(advertise::flags::CoreFlags::BREDRNotSupported).enable();
        adv_flags.get_core(advertise::flags::CoreFlags::ControllerSupportsSimultaniousLEAndBREDR).disable();
        adv_flags.get_core(advertise::flags::CoreFlags::HostSupportsSimultaniousLEAndBREDR).disable();

        let mut adv_data = set_advertising_data::AdvertisingData::new();

        adv_data.try_push(adv_flags).unwrap();
        adv_data.try_push(adv_name).unwrap();

        set_advertising_enable::send(&self.hi, false).await.unwrap();

        set_random_address::send(&self.hi, advertised_address).await.unwrap();

        set_advertising_data::send(&self.hi, adv_data).await.unwrap();

        let mut adv_prams = set_advertising_parameters::AdvertisingParameters::default();

        adv_prams.own_address_type = bo_tie::hci::le::common::OwnAddressType::RandomDeviceAddress;

        set_advertising_parameters::send(&self.hi, adv_prams).await.unwrap();

        set_advertising_enable::send(&self.hi, true).await.unwrap();
    }

    async fn connection_update_request(self) {

        use hci::le::con_pram_req::remote_connection_parameter_request_reply::{
            send,
            CommandParameters
        };
        use hci::common::{
            ConnectionInterval,
            ConnectionLatency,
            SupervisionTimeout,
        };
        use hci::le::common::ConnectionEventLength;
        use hci::events::EventsData::LEMeta;
        use hci::events::LEMeta::RemoteConnectionParameterRequest;
        use hci::events::LEMetaData::RemoteConnectionParameterRequest as RCPReqData;

        loop {
            let event = self.hi.wait_for_event(RemoteConnectionParameterRequest.into(), None).await;

            match event {
                Ok(LEMeta(RCPReqData(e))) => {
                    let cp = CommandParameters {
                        handle: e.connection_handle,
                        interval_min: ConnectionInterval::try_from(400).unwrap(),
                        interval_max: ConnectionInterval::try_from(400).unwrap(),
                        latency: ConnectionLatency::try_from(0).unwrap(),
                        timeout: SupervisionTimeout::try_from_duration(Duration::from_secs(5)).unwrap(),
                        ce_len: ConnectionEventLength { minimum: 0, maximum: 0xFFFF },
                    };

                    send(&self.hi, cp).await
                    .err()
                    .map(|e| log::error!("LE Connection Parameter Request Reply failed: {:?}", e) );
                }
                e => log::error!("Received unexpected event or error: {:?}", e)
            }

        }
    }

    // For simplicity, I've left the race condition in here. There could be a case where the connection
    // is made and the ConnectionComplete event isn't propicated & processed
    async fn wait_for_connection(&self)
    -> Result<hci::events::LEConnectionCompleteData, impl std::fmt::Display>
    {
        use hci::events::LEMeta::ConnectionComplete;
        use hci::events::{EventsData,LEMetaData};
        use hci::le::transmitter::set_advertising_enable;

        println!("Waiting for a connection (timeout is 60 seconds)");

        let evt_rsl = self.hi.wait_for_event(ConnectionComplete.into(), Duration::from_secs(60)).await;

        match evt_rsl {
            Ok(event) => {
                if let EventsData::LEMeta(LEMetaData::ConnectionComplete(event_data)) = event {

                    *self.handle.lock().await = event_data.connection_handle.clone().into();

                    set_advertising_enable::send(&self.hi, false).await.unwrap();

                    Ok(event_data)
                }
                else {
                    Err(format!("Received the incorrect event {:?}", event))
                }
            }
            Err(e) => {
                Err(format!("Timeout Occured: {:?}", e))
            }
        }
    }

    async fn disconnect(&self)
    {
        use hci::le::connection::disconnect;

        if let Some(abort_handle) = self.abort_server_handle.try_lock().and_then(|mut g| g.take()) {
            abort_handle.abort()
        }

        if let Some(connection_handle) = self.handle.try_lock().and_then(|mut g| g.take()) {
            let prams = disconnect::DisconnectParameters {
                connection_handle,
                disconnect_reason: disconnect::DisconnectReason::RemoteUserTerminatedConnection,
            };

            disconnect::send(&self.hi, prams).await.err()
                .map(|e| log::error!("Failed to disconnect: {:?}", e));
        }
    }

    async fn process_acl_data<C>(
        &self,
        connection_channel: &C,
        att_server: &mut bo_tie::gatt::Server<'_,C>,
        slave_security_manager: &mut bo_tie::sm::responder::SlaveSecurityManager<'_,C>
    ) -> Option<u128>
    where C: bo_tie::l2cap::ConnectionChannel
    {
        use bo_tie::l2cap::{ChannelIdentifier, LeUserChannelIdentifier};

        let acl_data_vec = connection_channel.future_receiver().await.unwrap();

        let mut local_irk = None;
        let mut peer_irk = None;
        let mut ret = None;

        for acl_data in acl_data_vec {
            match acl_data.get_channel_id() {
                ChannelIdentifier::LE(LeUserChannelIdentifier::AttributeProtocol) =>
                    match att_server.process_acl_data(&acl_data) {
                        Ok(_) => (),
                        Err(e) => log::error!("Cannot process acl data for ATT, '{}'", e),
                    }
                ChannelIdentifier::LE(LeUserChannelIdentifier::SecurityManagerProtocol) =>
                    match slave_security_manager.process_command(acl_data.get_payload()) {
                        Ok(None) => (),
                        Err(e) => log::error!("Cannot process acl data for SM, '{:?}'", e),
                        Ok(Some(db_entry)) => {
                            ret = db_entry.get_ltk();
                            local_irk = db_entry.get_irk();
                            peer_irk = db_entry.get_peer_irk();
                        }
                    }
                _ => (),
            }
        }

        *self.irks.lock().await = (local_irk, peer_irk);

        ret
    }

    async fn await_ltk_request(&self, ch: hci::common::ConnectionHandle) -> bool {
        use hci::le::encryption::long_term_key_request_negative_reply;
        use hci::events::{EventsData, LEMeta, LEMetaData};

        let event = self.hi.wait_for_event(LEMeta::LongTermKeyRequest.into(), None).await;

        log::trace!("Received Long Term Key Request");

        match event {
            Ok(EventsData::LEMeta(LEMetaData::LongTermKeyRequest(ltk_req))) if ltk_req.connection_handle == ch => {
                true
            },
            Ok(EventsData::LEMeta(LEMetaData::LongTermKeyRequest(ltk_req))) => {
                long_term_key_request_negative_reply::send(&self.hi, ltk_req.connection_handle).await.unwrap();
                false
            },
            Ok(e) => {
                log::error!("Received incorrect event {:?}", e);
                false
            },
            Err(e) => panic!("Event error: {:?}", e),
        }
    }

    async fn send_ltk(
        &self,
        ch: hci::common::ConnectionHandle,
        ltk: Option<u128>,
    ){
        use hci::le::encryption::long_term_key_request_reply;
        use hci::le::encryption::long_term_key_request_negative_reply;

        match ltk {
            Some(ltk) => { long_term_key_request_reply::send(&self.hi, ch, ltk).await.unwrap(); },
            None => { long_term_key_request_negative_reply::send(&self.hi, ch).await.unwrap(); }
        }
    }

    async fn await_encryption(&self, ch: hci::common::ConnectionHandle) -> bool
    {
        use hci::events::Events::EncryptionChange;
        use hci::events::LEMeta;
        use hci::events::EventsData::EncryptionChange as EC;
        use hci::common::EncryptionLevel::{AESCCM, Off};

        let evnt = self.hi.wait_for_event(EncryptionChange, None).await;

        match evnt {
            Ok(EC(e_data)) =>
                match (e_data.encryption_enabled.get_for_le(), e_data.connection_handle) {
                    (AESCCM, handle) if ch == handle => {

                        // removing connection complete event
                        self.set_le_events(&[LEMeta::ConnectionComplete], false).await;

                        true
                    },
                    (Off, _) => (false),
                    (e, h) => {
                        log::error!("Using encrypt {:?} for handle {:?}, expected {:?}", e, h, ch);
                        false
                    },
                },
            _ => {
                log::error!("Expected EncryptinoChange event");
                false
            }
        }
    }

    /// Server loop
    ///
    /// # Note
    /// Does not return
    async fn server_loop(
        self,
        this_address: bo_tie::BluetoothDeviceAddress,
        local_name: &'static str,
        mut handle: hci::common::ConnectionHandle,
        mut peer_address: bo_tie::BluetoothDeviceAddress,
        mut peer_address_is_random: bool,
    ) {
        use futures::future::FutureExt;
        use hci::events::Events::DisconnectionComplete;
        use hci::common::LEAddressType;

        let connection_channel = self.hi.new_connection_channel(handle);

        let mut gatt_server = gatt_server_init(&connection_channel, local_name);

        let sm = bo_tie::sm::SecurityManager::new(Vec::new());

        let mut ltk = None;
        let mut encrypted = false;
        let mut irk_sent = false;

        'outer: loop {
            let mut slave_sm = sm.new_slave_builder(
                &connection_channel,
                &peer_address,
                peer_address_is_random,
                &this_address,
                true // this example used a random address for advertising
            )
            .set_min_and_max_encryption_key_size(16,16).unwrap()
            .create_security_manager();

            let mut e = Box::pin( self.await_encryption(handle).fuse() );

            let mut l = Box::pin( self.await_ltk_request(handle).fuse() );

            let mut d = Box::pin( self.hi.wait_for_event(DisconnectionComplete, None).fuse() );

            'inner: loop {
                let a = self.process_acl_data(&connection_channel, &mut gatt_server, &mut slave_sm).fuse();

                futures::select!{
                    a_res = Box::pin(a) => ltk = a_res,

                    e_res = e => encrypted = e_res,

                    l_res = l => if l_res { self.send_ltk(handle, ltk).await },

                    d_res = d => match d_res { Err(_) => break 'outer, Ok(_) => break 'inner, },
                };

                slave_sm.set_encrypted(encrypted);

                if encrypted && irk_sent == false {
                    println!("Sending IRK and Address to Master");

                    if slave_sm.send_irk() && slave_sm.send_static_rand_addr(this_address.clone()) {
                        irk_sent = true;
                    } else {
                        log::error!("Failed to send IRK");
                    }
                }
            }

            match self.advertising_and_connect_with_privacy(peer_address, peer_address_is_random).await {
                None => break 'outer,
                Some(event_data) => {
                    handle = event_data.connection_handle;
                    peer_address = event_data.peer_address;
                    peer_address_is_random =
                        event_data.peer_address_type == LEAddressType::RandomIdentityAddress ||
                        event_data.peer_address_type == LEAddressType::RandomDeviceAddress;
                }
            }
        }
    }

    async fn abortable_server_loop(
        self,
        this_address: bo_tie::BluetoothDeviceAddress,
        local_name: &'static str,
        handle: hci::common::ConnectionHandle,
        peer_address: bo_tie::BluetoothDeviceAddress,
        peer_address_is_random: bool,
    ) {
        use futures::future::{Abortable, AbortHandle};

        let (abort_handle, abort_registration) = AbortHandle::new_pair();

        *self.abort_server_handle.lock().await = Some(abort_handle);

        let server_loop = self.server_loop(
            this_address,
            local_name,
            handle,
            peer_address,
            peer_address_is_random
        );

        Abortable::new( server_loop, abort_registration ).await.ok();
    }

    async fn advertising_and_connect_with_privacy(
        &self,
        peer_address: bo_tie::BluetoothDeviceAddress,
        peer_address_is_random: bool,
    ) -> Option<hci::events::LEEnhancedConnectionCompleteData>
    {
        use hci::le::{
            common::{
                OwnAddressType
            },
            transmitter::{
                set_advertising_enable,
                set_advertising_parameters::{self, PeerAddressType},
            },
            privacy::{
                PeerIdentityAddressType,
                add_device_to_resolving_list,
                set_address_resolution_enable
            }
        };
        use hci::events::LEMeta::EnhancedConnectionComplete;
        use hci::events::EventsData;
        use hci::events::LEMetaData::EnhancedConnectionComplete as ECCData;

        println!("Starting Advertising and Conneciton with privacy");

        if let (Some(local_irk), peer_irk) = self.irks.lock().await.clone() {

            self.set_le_events( &[EnhancedConnectionComplete], true ).await;

            set_advertising_enable::send(&self.hi, false).await.unwrap();

            let resolve_list_param = add_device_to_resolving_list::Parameter {
                identity_address_type: if peer_address_is_random {
                        PeerIdentityAddressType::RandomStaticIdentityAddress
                    } else {
                        PeerIdentityAddressType::PublicIdentityAddress
                    },
                peer_identity_address: peer_address,
                peer_irk: peer_irk.unwrap_or_default(),
                local_irk,
            };

            add_device_to_resolving_list::send(&self.hi, resolve_list_param).await.unwrap();

            set_address_resolution_enable::send(&self.hi, true).await.unwrap();

            let mut advertise_param = set_advertising_parameters::AdvertisingParameters::default();

            advertise_param.own_address_type = OwnAddressType::RPAFromLocalIRKRA;
            advertise_param.peer_address_type = if peer_address_is_random {
                    PeerAddressType::PublicAddress
                } else {
                    PeerAddressType::RandomAddress
                };
            advertise_param.peer_address = peer_address;

            set_advertising_parameters::send(&self.hi, advertise_param).await.unwrap();

            set_advertising_enable::send(&self.hi, true).await.unwrap();

            let event_rslt = self.hi.wait_for_event(
                EnhancedConnectionComplete.into(),
                Duration::from_secs(10)
            ).await;

            let event_data_opt = match event_rslt
            {
                Err(e) => {
                    log::error!("Failed to receive EnhancedConnectionComplete: {:?}", e);
                    None
                },
                Ok(EventsData::LEMeta(ECCData(event_data))) => {
                    if event_data.status == hci::error::Error::NoError {
                        *self.handle.lock().await = Some(event_data.connection_handle);
                        Some(event_data)
                    } else {
                        log::error!("Received bad enhanced connection: {}", event_data.status);
                        None
                    }
                },
                Ok(e) => {
                    log::error!("Received unexpected event: {:?}", e);
                    None
                },
            };

            set_advertising_enable::send(&self.hi, false).await.unwrap();

            self.set_le_events( &[EnhancedConnectionComplete], false ).await;

            set_address_resolution_enable::send(&self.hi, false).await.unwrap();

            event_data_opt
        } else {
            None
        }
    }

    fn setup_signal_handle(self)
    {
        use hci::le::transmitter::set_advertising_enable;

        simple_signal::set_handler(&[simple_signal::Signal::Int, simple_signal::Signal::Term],
            move |_| {

                // Cancel advertising if advertising
                if let Err(e) = futures::executor::block_on(set_advertising_enable::send(&self.hi, false)) {
                    log::error!("Failed to stop advertising: {:?}", e);
                }

                futures::executor::block_on(self.disconnect());

                println!("Exiting example");

                std::process::exit(0);
            }
        );
    }
}

/// Initialize a basic the GATT Server
fn gatt_server_init<'c, C>(channel: &'c C, local_name: &str) -> bo_tie::gatt::Server<'c, C>
where C: bo_tie::l2cap::ConnectionChannel
{
    use bo_tie::{gatt, att};

    let gsb = gatt::GapServiceBuilder::new(local_name, None);

    let mut server = gatt::ServerBuilder::new_with_gap(gsb).make_server(channel, 256);

    server.as_mut().give_permission_to_client(att::AttributePermissions::Read);

    server
}

fn main() {
    use simplelog::{TermLogger, LevelFilter, Config, TerminalMode};
    use futures::task::SpawnExt;

    TermLogger::init( LevelFilter::Trace, Config::default(), TerminalMode::Mixed ).unwrap();

    let local_name = "Bonding Test";

    let advertise_address = [0x70, 0x92, 0x07, 0x23, 0xac, 0xc3];

    // Bonder is structure local to this example
    let bonder = Bonder::new();

    bonder.clone().setup_signal_handle();

    let mut thread_pool = futures::executor::ThreadPool::new().expect("Failed to create ThreadPool");

    println!("This public address: {:x?}", advertise_address);

    // Wait for events to be initialized.
    thread_pool.run( bonder.init_events() );

    // Conection Update Request will run forever (effectively in the background).
    thread_pool.spawn( bonder.clone().connection_update_request() ).unwrap();

    thread_pool.spawn( Box::pin(bonder.clone().start_advertising(advertise_address, local_name)) ).unwrap();

    // `Run` here will wait for a connection to be made before proceeding. `wait_for_connection`
    // will disable advertising also when a connection is made.
    match thread_pool.run( bonder.wait_for_connection() ) {
        Ok(event_data) => {
            use hci::events::LEConnectionAddressType;

            println!("Device Connected! (use ctrl-c to disconnect and exit)");

            thread_pool.run( bonder.clone()
                .abortable_server_loop(
                    advertise_address.clone(),
                    local_name,
                    event_data.connection_handle,
                    event_data.peer_address,
                    event_data.peer_address_type == LEConnectionAddressType::RandomDeviceAddress
                )
            );
        },
        Err(err) => println!("Error: {}", err),
    };

    println!("ending example");
}
>>>>>>> 30384a96
<|MERGE_RESOLUTION|>--- conflicted
+++ resolved
@@ -1,577 +1,3 @@
-<<<<<<< HEAD
-use bo_tie::hci;
-use futures::lock::Mutex;
-use std::collections::HashSet;
-use std::sync::Arc;
-use std::time::Duration;
-
-#[derive(Clone)]
-struct Bonder {
-    hi: Arc<hci::HostInterface<bo_tie_linux::HCIAdapter>>,
-    event_mask: Arc<Mutex<HashSet<hci::cb::set_event_mask::EventMask>>>,
-    le_event_mask: Arc<Mutex<HashSet<hci::events::LEMeta>>>,
-    handle: Arc<Mutex<Option<hci::common::ConnectionHandle>>>,
-    abort_server_handle: Arc<Mutex<Option<futures::future::AbortHandle>>>,
-}
-
-impl Bonder {
-
-    /// Enable/Disable the provided events
-    async fn set_events(&self, events: &[hci::cb::set_event_mask::EventMask], enable: bool) {
-        use hci::cb::set_event_mask::{self, EventMask};
-
-        let events: Vec<EventMask> = {
-            let mut gaurd = self.event_mask.lock().await;
-
-            if enable {
-                events.iter().for_each(|e| { gaurd.insert(*e); } );
-            } else {
-                events.iter().for_each(|e| { gaurd.insert(*e); } );
-            }
-
-            gaurd.iter().copied().collect()
-        };
-
-        set_event_mask::send(&self.hi, &events).await.expect("failed to set event mask")
-    }
-
-    /// Enable/Disable the provided le events
-    async fn set_le_events(&self, events: &[hci::events::LEMeta], enable: bool) {
-        use hci::le::mandatory::set_event_mask;
-        use hci::events::LEMeta;
-
-        let le_events: Vec<LEMeta> = {
-            let mut gaurd = self.le_event_mask.lock().await;
-
-            if enable {
-                events.iter().for_each(|e| { gaurd.insert(*e); } );
-            } else {
-                events.iter().for_each(|e| { gaurd.insert(*e); } );
-            }
-
-            gaurd.iter().copied().collect()
-        };
-
-        set_event_mask::send(&self.hi, &le_events).await.expect("failed to set le event mask")
-    }
-
-    async fn init_events(&self) {
-        use hci::cb::set_event_mask::EventMask;
-        use hci::events::LEMeta;
-
-        self.set_events( &[
-                EventMask::DisconnectionComplete,
-                EventMask::EncryptionChange,
-                EventMask::EncryptionKeyRefreshComplete,
-                EventMask::LEMeta,
-            ],
-            true
-        ).await;
-
-        self.set_le_events( &[
-                LEMeta::ConnectionComplete,
-                LEMeta::LongTermKeyRequest,
-                LEMeta::RemoteConnectionParameterRequest,
-            ],
-            true
-        ).await;
-    }
-
-    /// Starting advertising
-    ///
-    /// This advertising is for connecting with a bluetooth device that has not been bonded with
-    /// this device (or lost bonding information).
-    async fn start_advertising<'a>(
-        self,
-        advertised_address: bo_tie::BluetoothDeviceAddress,
-        advertised_name: &'a str )
-    {
-        use hci::le::transmitter:: {
-            set_advertising_data,
-            set_advertising_parameters,
-            set_advertising_enable,
-            set_random_address,
-        };
-        use bo_tie::gap::advertise;
-
-        let adv_name = advertise::local_name::LocalName::new(advertised_name, false);
-
-        let mut adv_flags = advertise::flags::Flags::new();
-
-        // This is the flag specification for a LE-only, limited discoverable advertising.
-        // All core flags are deliberately set here, but the default is disabled.
-        adv_flags.get_core(advertise::flags::CoreFlags::LELimitedDiscoverableMode).enable();
-        adv_flags.get_core(advertise::flags::CoreFlags::LEGeneralDiscoverableMode).disable();
-        adv_flags.get_core(advertise::flags::CoreFlags::BREDRNotSupported).enable();
-        adv_flags.get_core(advertise::flags::CoreFlags::ControllerSupportsSimultaniousLEAndBREDR).disable();
-        adv_flags.get_core(advertise::flags::CoreFlags::HostSupportsSimultaniousLEAndBREDR).disable();
-
-        let mut adv_data = set_advertising_data::AdvertisingData::new();
-
-        adv_data.try_push(adv_flags).unwrap();
-        adv_data.try_push(adv_name).unwrap();
-
-        set_advertising_enable::send(&self.hi, false).await.unwrap();
-
-        set_random_address::send(&self.hi, advertised_address).await.unwrap();
-
-        set_advertising_data::send(&self.hi, adv_data).await.unwrap();
-
-        let mut adv_prams = set_advertising_parameters::AdvertisingParameters::default();
-
-        adv_prams.own_address_type = bo_tie::hci::le::common::OwnAddressType::RandomDeviceAddress;
-
-        set_advertising_parameters::send(&self.hi, adv_prams).await.unwrap();
-
-        set_advertising_enable::send(&self.hi, true).await.unwrap();
-    }
-
-    async fn connection_update_request(self) {
-
-        use hci::le::con_pram_req::remote_connection_parameter_request_reply::{
-            send,
-            CommandParameters
-        };
-        use hci::common::{
-            ConnectionInterval,
-            ConnectionLatency,
-            SupervisionTimeout,
-        };
-        use hci::le::common::ConnectionEventLength;
-        use hci::events::EventsData::LEMeta;
-        use hci::events::LEMeta::RemoteConnectionParameterRequest;
-        use hci::events::LEMetaData::RemoteConnectionParameterRequest as RCPReqData;
-
-        loop {
-            let event = self.hi.wait_for_event(RemoteConnectionParameterRequest.into(), None).await;
-
-            match event {
-                Ok(LEMeta(RCPReqData(e))) => {
-                    let cp = CommandParameters {
-                        handle: e.connection_handle,
-                        interval_min: ConnectionInterval::try_from(400).unwrap(),
-                        interval_max: ConnectionInterval::try_from(400).unwrap(),
-                        latency: ConnectionLatency::try_from(0).unwrap(),
-                        timeout: SupervisionTimeout::try_from_duration(Duration::from_secs(5)).unwrap(),
-                        ce_len: ConnectionEventLength { minimum: 0, maximum: 0xFFFF },
-                    };
-
-                    send(&self.hi, cp).await
-                    .err()
-                    .map(|e| log::error!("LE Connection Parameter Request Reply failed: {:?}", e) );
-                }
-                e => log::error!("Received unexpected event or error: {:?}", e)
-            }
-
-        }
-    }
-
-    // For simplicity, I've left the race condition in here. There could be a case where the connection
-    // is made and the ConnectionComplete event isn't propicated & processed
-    async fn wait_for_connection(&self)
-    -> Result<hci::events::LEConnectionCompleteData, impl std::fmt::Display>
-    {
-        use hci::events::LEMeta::ConnectionComplete;
-        use hci::events::{EventsData,LEMetaData};
-        use hci::le::transmitter::set_advertising_enable;
-
-        println!("Waiting for a connection (timeout is 60 seconds)");
-
-        let evt_rsl = self.hi.wait_for_event(ConnectionComplete.into(), Duration::from_secs(60)).await;
-
-        match evt_rsl {
-            Ok(event) => {
-                if let EventsData::LEMeta(LEMetaData::ConnectionComplete(event_data)) = event {
-
-                    *self.handle.lock().await = event_data.connection_handle.clone().into();
-
-                    set_advertising_enable::send(&self.hi, false).await.unwrap();
-
-                    Ok(event_data)
-                }
-                else {
-                    Err(format!("Received the incorrect event {:?}", event))
-                }
-            }
-            Err(e) => {
-                Err(format!("Timeout Occured: {:?}", e))
-            }
-        }
-    }
-
-    async fn disconnect(&self)
-    {
-        use hci::le::connection::disconnect;
-
-        if let Some(abort_handle) = self.abort_server_handle.try_lock().and_then(|mut g| g.take()) {
-            abort_handle.abort()
-        }
-
-        if let Some(connection_handle) = self.handle.try_lock().and_then(|mut g| g.take()) {
-            let prams = disconnect::DisconnectParameters {
-                connection_handle,
-                disconnect_reason: disconnect::DisconnectReason::RemoteUserTerminatedConnection,
-            };
-
-            disconnect::send(&self.hi, prams).await.err()
-                .map(|e| log::error!("Failed to disconnect: {:?}", e));
-        }
-    }
-
-    async fn process_acl_data<C>(
-        &self,
-        connection_channel: &C,
-        att_server: &mut bo_tie::gatt::Server<'_,C>,
-        slave_security_manager: &mut bo_tie::sm::responder::SlaveSecurityManager<'_,C>
-    ) -> Option<u128>
-    where C: bo_tie::l2cap::ConnectionChannel
-    {
-        use bo_tie::l2cap::{ChannelIdentifier, LeUserChannelIdentifier};
-
-        let acl_data_vec = connection_channel.future_receiver().await.unwrap();
-        let mut ret = None;
-
-        for acl_data in acl_data_vec {
-            match acl_data.get_channel_id() {
-                ChannelIdentifier::LE(LeUserChannelIdentifier::AttributeProtocol) =>
-                    match att_server.process_acl_data(&acl_data) {
-                        Ok(_) => (),
-                        Err(e) => log::error!("Cannot process acl data for ATT, '{}'", e),
-                    }
-                ChannelIdentifier::LE(LeUserChannelIdentifier::SecurityManagerProtocol) =>
-                    match slave_security_manager.process_command(acl_data.get_payload()) {
-                        Ok(None) => (),
-                        Err(e) => log::error!("Cannot process acl data for SM, '{:?}'", e),
-                        Ok(Some(db_entry)) => ret = db_entry.get_ltk()
-                    }
-                _ => (),
-            }
-        }
-
-        ret
-    }
-
-    async fn await_ltk_request(&self, ch: hci::common::ConnectionHandle) -> bool {
-        use hci::le::encryption::long_term_key_request_negative_reply;
-        use hci::events::{EventsData, LEMeta, LEMetaData};
-
-        let event = self.hi.wait_for_event(LEMeta::LongTermKeyRequest.into(), None).await;
-
-        log::trace!("Received Long Term Key Request");
-
-        match event {
-            Ok(EventsData::LEMeta(LEMetaData::LongTermKeyRequest(ltk_req))) if ltk_req.connection_handle == ch => {
-                true
-            },
-            Ok(EventsData::LEMeta(LEMetaData::LongTermKeyRequest(ltk_req))) => {
-                long_term_key_request_negative_reply::send(&self.hi, ltk_req.connection_handle).await.unwrap();
-                false
-            },
-            Ok(e) => {
-                log::error!("Received incorrect event {:?}", e);
-                false
-            },
-            Err(e) => panic!("Event error: {:?}", e),
-        }
-    }
-
-    async fn send_ltk(
-        &self,
-        ch: hci::common::ConnectionHandle,
-        ltk: Option<u128>,
-    ){
-        use hci::le::encryption::long_term_key_request_reply;
-        use hci::le::encryption::long_term_key_request_negative_reply;
-
-        match ltk {
-            Some(ltk) => { long_term_key_request_reply::send(&self.hi, ch, ltk).await.unwrap(); },
-            None => { long_term_key_request_negative_reply::send(&self.hi, ch).await.unwrap(); }
-        }
-    }
-
-    async fn await_encryption(&self, ch: hci::common::ConnectionHandle) -> bool
-    {
-        use hci::events::Events::EncryptionChange;
-        use hci::events::LEMeta;
-        use hci::events::EventsData::EncryptionChange as EC;
-        use hci::common::EncryptionLevel::{AESCCM, Off};
-
-        let evnt = self.hi.wait_for_event(EncryptionChange, None).await;
-
-        match evnt {
-            Ok(EC(e_data)) =>
-                match (e_data.encryption_enabled.get_for_le(), e_data.connection_handle) {
-                    (AESCCM, handle) if ch == handle => {
-
-                        // removing connection complete event
-                        self.set_le_events(&[LEMeta::ConnectionComplete], false).await;
-
-                        true
-                    },
-                    (Off, _) => (false),
-                    (e, h) => {
-                        log::error!("Using encrypt {:?} for handle {:?}, expected {:?}", e, h, ch);
-                        false
-                    },
-                },
-            _ => {
-                log::error!("Expected EncryptinoChange event");
-                false
-            }
-        }
-    }
-
-    /// Server loop
-    ///
-    /// # Note
-    /// Does not return
-    async fn server_loop(
-        self,
-        this_address: bo_tie::BluetoothDeviceAddress,
-        local_name: &'static str,
-        connect_complete_data: hci::events::LEConnectionCompleteData,
-    ) {
-        use futures::future::FutureExt;
-
-        let connection_channel = self.hi.new_le_acl_connection_channel(&connect_complete_data);
-
-        let mut gatt_server = gatt_server_init(&connection_channel, local_name);
-
-        let sm = bo_tie::sm::SecurityManager::new(Vec::new());
-
-        let mut slave_sm = sm.new_slave_builder(
-            &connection_channel,
-            &connect_complete_data.peer_address,
-            connect_complete_data.peer_address_type == hci::events::LEConnectionAddressType::RandomDeviceAddress,
-            &this_address,
-            true // this example used a random address for advertising
-        )
-        .set_min_and_max_encryption_key_size(16,16).unwrap()
-        .create_security_manager();
-
-        let mut ltk = None;
-        let mut encrypted = false;
-        let mut irk_sent = false;
-
-        let ch = connect_complete_data.connection_handle;
-
-        let mut e = Box::pin( self.await_encryption(ch).fuse() );
-
-        let mut l = Box::pin( self.await_ltk_request(ch).fuse() );
-
-        loop {
-            let a = self.process_acl_data(&connection_channel, &mut gatt_server, &mut slave_sm).fuse();
-
-            futures::select!{
-                a_res = Box::pin(a) => ltk = a_res,
-
-                e_res = e => encrypted = e_res,
-
-                l_res = l => if l_res { self.send_ltk(ch, ltk).await },
-            };
-
-            slave_sm.set_encrypted(encrypted);
-
-            if encrypted && irk_sent == false {
-                println!("Sending IRK to Master");
-
-                if slave_sm.send_irk() {
-                    irk_sent = true;
-                } else {
-                    log::error!("Failed to send IRK");
-                }
-            }
-        }
-    }
-
-    async fn abortable_server_loop(
-        self,
-        this_address: bo_tie::BluetoothDeviceAddress,
-        local_name: &'static str,
-        connect_complete_data: hci::events::LEConnectionCompleteData,
-    ) {
-        use futures::future::{Abortable, AbortHandle, Aborted};
-
-        let (abort_handle, abort_registration) = AbortHandle::new_pair();
-
-        *self.abort_server_handle.lock().await = Some(abort_handle);
-
-        Abortable::new( self.server_loop(this_addres, local_name, connect_complete_data) ).await
-            .ok();
-    }
-
-    async fn advertising_with_privacy(
-        &self,
-        peer_address: bo_tie::BluetoothDeviceAddress,
-        peer_address_is_public: bool,
-        peer_irk: Option<u128>,
-        local_irk: u128,
-    ) {
-        use hci::le::{
-            common::{
-                OwnAddressType
-            },
-            transmitter::{
-                set_advertising_enable,
-                set_advertising_parameters::{self, PeerAddressType},
-            },
-            privacy::{
-                PeerIdentityAddressType,
-                add_device_to_resolving_list,
-                set_address_resolution_enable
-            }
-        };
-        use hci::events::LEMeta::EnhancedConnectionComplete;
-        use hci::events::EventsData;
-        use hci::events::LEMetaData::EnhancedConnectionComplete as ECCData;
-
-        self.set_le_events( &[EnhancedConnectionComplete], true ).await;
-
-        set_advertising_enable::send(&self.hi, false).await.unwrap();
-
-        let resolve_list_param = add_device_to_resolving_list::Parameter {
-            identity_address_type: if peer_address_is_public {
-                    PeerIdentityAddressType::PublicIdentityAddress
-                } else {
-                    PeerIdentityAddressType::RandomStaticIdentityAddress
-                },
-            peer_identity_address: peer_address,
-            peer_irk: peer_irk.unwrap_or_default(),
-            local_irk,
-        };
-
-        add_device_to_resolving_list::send(&self.hi, resolve_list_param).await.unwrap();
-
-        set_address_resolution_enable::send(&self.hi, true).await.unwrap();
-
-        let mut advertise_param = set_advertising_parameters::AdvertisingParameters::default();
-
-        advertise_param.own_address_type = OwnAddressType::RPAFromLocalIRKRA;
-        advertise_param.peer_address_type = if peer_address_is_public {
-                PeerAddressType::PublicAddress
-            } else {
-                PeerAddressType::RandomAddress
-            };
-        advertise_param.peer_address = peer_address;
-
-        set_advertising_parameters::send(&self.hi, advertise_param).await.unwrap();
-
-        set_advertising_enable::send(&self.hi, true).await.unwrap();
-
-        match self.hi.wait_for_event(EnhancedConnectionComplete.into(), Duration::from_secs(10)).await {
-            Err(e) => log::error!("Failed to receive EnhancedConnectionComplete: {:?}", e),
-            Ok(EventsData::LEMeta(ECCData(event_data))) => {
-                if event_data.status == hci::error::Error::NoError {
-                    *self.handle.lock().await = Some(event_data.connection_handle);
-                } else {
-                    log::error!("Received bad enhanced connection: {}", event_data.status);
-                }
-            },
-            Ok(e) => log::error!("Received unexpected event: {:?}", e),
-        }
-
-        set_advertising_enable::send(&self.hi, false).await.unwrap();
-
-        self.set_le_events( &[EnhancedConnectionComplete], false ).await;
-
-        set_address_resolution_enable::send(&self.hi, false).await.unwrap();
-    }
-
-    fn setup_signal_handle(self)
-    {
-        use hci::le::transmitter::set_advertising_enable;
-
-        simple_signal::set_handler(&[simple_signal::Signal::Int, simple_signal::Signal::Term],
-            move |_| {
-
-                // Cancel advertising if advertising
-                if let Err(e) = futures::executor::block_on(set_advertising_enable::send(&self.hi, false)) {
-                    log::error!("Failed to stop advertising: {:?}", e);
-                }
-
-                futures::executor::block_on(self.disconnect());
-
-                println!("Exiting example");
-
-                std::process::exit(0);
-            }
-        );
-    }
-}
-
-/// Initialize a basic the GATT Server
-fn gatt_server_init<'c, C>(channel: &'c C, local_name: &str) -> bo_tie::gatt::Server<'c, C>
-where C: bo_tie::l2cap::ConnectionChannel
-{
-    use bo_tie::{gatt, att};
-
-    let gsb = gatt::GapServiceBuilder::new(local_name, None);
-
-    let mut server = gatt::ServerBuilder::new_with_gap(gsb).make_server(channel, 256);
-
-    server.as_mut().give_permission_to_client(att::AttributePermissions::Read);
-
-    server
-}
-
-fn main() {
-    use simplelog::{TermLogger, LevelFilter, Config, TerminalMode};
-    use futures::task::SpawnExt;
-
-    TermLogger::init( LevelFilter::Trace, Config::default(), TerminalMode::Mixed ).unwrap();
-
-    let local_name = "Bonding Test";
-
-    let advertise_address = [0x70, 0x92, 0x07, 0x23, 0xac, 0xc3];
-
-    let bonder = Bonder {
-        hi: Arc::new(hci::HostInterface::default()),
-        handle: Arc::new(Mutex::new(None)),
-        event_mask: Arc::new(Mutex::new(HashSet::new())),
-        le_event_mask: Arc::new(Mutex::new(HashSet::new())),
-    };
-
-    bonder.clone().setup_signal_handle();
-
-    let mut thread_pool = futures::executor::ThreadPool::new().expect("Failed to create ThreadPool");
-
-    println!("This public address: {:x?}", advertise_address);
-
-    // Wait for events to be initialized.
-    thread_pool.run( bonder.init_events() );
-
-    // Conection Update Request will run forever (effectively in the background).
-    thread_pool.spawn( bonder.clone().connection_update_request() ).unwrap();
-
-    thread_pool.spawn( Box::pin(bonder.clone().start_advertising(advertise_address, local_name)) ).unwrap();
-
-    // `Run` here will wait for a connection to be made before proceeding. `wait_for_connection`
-    // will disable advertising also when a connection is made.
-    match thread_pool.run( bonder.wait_for_connection() ) {
-        Ok(event_data) => {
-            loop {
-                use hci::events::Events::DisconnectionComplete;
-
-                let server_loop_fut = bonder.clone()
-                    .abortable_server_loop(
-                        advertise_address,
-                        local_name,
-                        event_data
-                    );
-
-                thread_pool.spawn( server_loop_fut ).unwrap();
-
-                println!("Device Connected! (use ctrl-c to disconnect and exit)");
-
-                thread_pool.run(bonder.hi.wait_for_event(DisconnectionComplete, None)).unwrap();
-
-                thread_pool.run(advertising_with_privacy())
-            }
-        },
-        Err(err) => println!("Error: {}", err),
-    };
-}
-=======
 use bo_tie::hci;
 use futures::lock::Mutex;
 use std::collections::HashSet;
@@ -1209,5 +635,4 @@
     };
 
     println!("ending example");
-}
->>>>>>> 30384a96
+}